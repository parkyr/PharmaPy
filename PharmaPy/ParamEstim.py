--- conflicted
+++ resolved
@@ -1,1386 +1,1376 @@
-#!/usr/bin/env python3
-# -*- coding: utf-8 -*-
-"""
-Created on Mon Oct 28 15:35:48 2019
-
-@author: casas100
-"""
-
-# from reactor_module import ReactorClass
-import numpy as np
-from scipy.linalg import svd, inv, ldl
-from itertools import cycle
-
-import matplotlib.pyplot as plt
-from matplotlib.ticker import AutoMinorLocator
-from mpl_toolkits.axes_grid1 import make_axes_locatable
-
-import pandas as pd
-from PharmaPy.jac_module import numerical_jac_data, dx_jac_p, numerical_jac
-from PharmaPy import Gaussians as gs
-
-from PharmaPy.LevMarq import levenberg_marquardt
-from PharmaPy.Commons import plot_sens, reorder_sens
-
-from cyipopt import minimize_ipopt
-
-linestyles = cycle(['-', '--', '-.', ':'])
-
-eps = np.finfo(float).eps
-
-
-def pseudo_inv(states, dstates_dparam=None):
-    # Pseudo-inverse
-    U, di, VT = np.linalg.svd(states)
-    D_plus = np.zeros_like(states).T
-    np.fill_diagonal(D_plus, 1 / di)
-    pseudo_inv = np.dot(VT.T, D_plus).dot(U.T)
-
-    if dstates_dparam is None:
-        return pseudo_inv, di
-    else:
-        # Derivative
-        first_term = -pseudo_inv @ dstates_dparam @ pseudo_inv
-        second_term = pseudo_inv @ pseudo_inv.T @ dstates_dparam.T @ \
-            (1 - states @ pseudo_inv)
-        third_term = (1 - pseudo_inv @ states) @ (pseudo_inv.T @ pseudo_inv)
-
-        dplus_dtheta = first_term + second_term + third_term
-
-        return pseudo_inv, di, dplus_dtheta
-
-
-def mcr_spectra(conc, spectra):
-    conc_plus, _ = pseudo_inv(conc)
-
-    absortivity_pred = np.dot(conc_plus, spectra)
-    absorbance_pred = np.dot(conc, absortivity_pred)
-
-    return conc_plus, absortivity_pred, absorbance_pred
-
-
-def enforce_two_d(ar):
-    if isinstance(ar, np.ndarray) and ar.ndim == 1:
-        ar = ar.reshape(-1, 1)
-
-    return ar
-
-
-def convert_types(data, two_d=False):
-    if isinstance(data, dict):
-        data = list(data.values())
-    elif isinstance(data, np.ndarray):
-        data = [data]
-
-    out = []
-    for val in data:
-        if isinstance(val, dict):
-            proc = convert_types(val, two_d)
-            val = dict(zip(val.keys(), proc))
-
-        elif isinstance(val, (list, tuple)):
-            val = convert_types(val, two_d)
-        else:
-            if two_d:
-                val = enforce_two_d(val)
-
-        out.append(val)
-
-    return out
-
-
-def get_masked_ydata(y_list, masks, assign_missing=None, merge=True):
-    y_out = []
-
-    for y, mask in zip(y_list, masks):
-        nrow = len(mask)
-        ncol = y.shape[1]
-
-        y_ar = np.zeros((nrow, ncol))
-
-        y_ar[mask] = y
-
-        if assign_missing is not None:
-
-            if isinstance(assign_missing, (np.ndarray, list)):
-                y_ar[~mask] = assign_missing[~mask]
-            else:
-                y_ar[~mask] = assign_missing
-
-        y_out.append(y_ar)
-
-    if merge:
-        y_out = np.hstack(y_out)
-
-    return y_out
-
-
-def get_array_list(values):
-    out = []
-    for val in values:
-        if isinstance(val, list):
-            out += val
-        elif isinstance(val, tuple):
-            out += list(val)
-        elif isinstance(val, np.ndarray):
-            out.append(val)
-
-    return out
-
-
-def analyze_data(x, y, merge_y=True):
-
-    def get_di(keys, data):
-        return dict(zip(keys, data))
-
-    x_model = []
-    x_mask = []
-
-    y_masked = []
-    for x_data, y_data in zip(x, y):  # experiment loop
-        if isinstance(y_data, dict) and isinstance(y_data, dict):
-            pass_x = get_array_list(x_data.values())
-            pass_y = list(y_data.values())
-
-            x_unif, x_ma, y_ma = analyze_data([pass_x], [pass_y],
-                                              merge_y=False)
-
-            # Save data
-            x_model.append(x_unif[0])
-
-            keys = y_data.keys()
-            x_masks = [row for row in x_ma[0].T]
-            x_mask.append(get_di(keys, x_masks))
-
-            y_masked.append(get_di(keys, y_ma[0]))
-
-        elif isinstance(x_data, (list, tuple)):
-            x_all = np.sort(np.hstack(x_data))
-            x_unique = np.unique(x_all)
-
-            x_common = [np.isin(x_unique, data) for data in x_data]
-            # x_common = np.column_stack(x_common)
-
-            x_model.append(x_unique)
-            x_mask.append(np.column_stack(x_common))
-
-            y_mask = get_masked_ydata(y_data, x_common, np.nan, merge=merge_y)
-            y_masked.append(y_mask)
-        else:
-            x_model.append(x_data)
-            x_mask.append(None)
-
-            y_masked.append(y_data)
-
-    return x_model, x_mask, y_masked
-
-
-class Experiment:
-    def __init__(self):
-        pass
-
-
-def flatten_spectral_sens(sens):
-    """
-    Flatten 3D spectral sensitivity into 2D array consistent with parameter
-    estimation
-
-    Parameters
-    ----------
-    sens : 3D numpy array
-        .
-
-    Returns
-    -------
-    out : 2D numpy array
-        .
-
-    """
-    n_par, n_times, n_lambda = sens.shape
-    out = sens.T.reshape(n_lambda * n_times, n_par)
-
-    return out
-
-
-class ParameterEstimation:
-
-    def __init__(self, func, param_seed, x_data, y_data=None,
-                 measured_ind=None,
-                 args_fun=None, kwargs_fun=None,
-                 optimize_flags=None,
-                 jac_fun=None, dx_finitediff=None,
-                 weight_matrix=None,
-                 name_params=None, name_states=None):
-        """ Create a ParameterEstimation object
-
-        Parameters
-        ----------
-        func : callable
-            model function with signaure func(params, x_data, *args, **kwargs).
-            It must return either an array of size len(x_i) in the one-state
-            case, and an array of size len(x_i) x num_states for models
-            describing multiple states. See 'x_data' for details on x_i
-        param_seed : array-like
-            parameter seed values.
-        x_data : numpy array, list of arrays or dict
-            array with experimental values for the independent variable x. If
-            several datasets Ne are passed, either a list of arrays
-                x_data = [x_1, ..., x_i, ..., x_Ne]
-            or a dictionary of arrays:
-                x_data = {'name_exp_1': x_1,, ..., 'name_exp_i': x_i, ...,
-                          'name_exp_N': x_Ne}
-            can be specified.
-        y_data : numpy array or list of arrays, optional
-            experimental values for the dependent variable(s) y.
-            Array y is of dimension len(x_i) x N_meas, where N_meas is less
-            than or equal to the number of states returned by func (Ny).
-            It supports same data structures as 'x_data'. If 'ydata' is a
-            dictionary, its keys must match those of 'x_data'.
-            The default is None.
-        measured_ind : list of int, optional
-            Indexes of the states returned by func that are measured and
-            passed in each dataset contained in 'y_data'.
-            If None, it is assumed that all the states are measured.
-            The default is None.
-        args_fun : tuple or list of tuples, optional
-            positional arguments to be passed to func. For multiple datasets,
-            pass a list of tuples. The default is None.
-        kwargs_fun : dict, list of dicts, optional
-            keyword arguments to be passed to func. For multiple datasets,
-            pass a list of dicts. The default is None.
-        optimize_flags : list of bools, optional
-            list with dimension len(param_seed). If a given parameter is to
-            be optimized, its corresponding flag is True. Otherwise, the flag
-            must be False. If not provided, all the flags are set to
-            True (all the parameters are used for optimization).
-            The default is None.
-        jac_fun : callable, optional
-            jacobian function with the same signature as func. It must return
-            an array with elements
-                dy_j(t) / dparam_p (j = 1, ..., Ny, p = 1, ..., Np).
-
-            The resulting array must be of size [sum_i len(x_i)] x num_params,
-            which is formed by stacking jacobian matrices for each state
-            vertically. If None, the jacobian is computed using finite
-            differences. The default is None.
-        dx_finitediff : float, optional
-            perturbation in the parameter space used to estimate the
-            parametric jacobian. The default is None.
-        weight_matrix : numpy array, optional
-            array with dimension N_meas x N_meas, indicating weighting
-            factors for the measured states. A typical choice is a
-            diagonal matrix of experimental state variances.
-            The default is None.
-        name_params : list of str, optional
-            list with parameter names. The default is None.
-        name_states : list of str, optional
-            list with state names. The default is None.
-
-        Returns
-        -------
-        ParameterEstimation object
-
-        """
-
-        self.function = func
-
-        self.jac_fun = jac_fun
-
-        self.fit_spectra = False
-
-        param_seed = np.asarray(param_seed)
-        if param_seed.ndim == 0:
-            param_seed = param_seed[np.newaxis]
-
-        if dx_finitediff is None:
-            abs_tol = 1e-6 * np.ones_like(param_seed)
-            rel_tol = 1e-6
-
-            def dparam_fun(param):
-                dp = dx_jac_p(param, abs_tol, rel_tol, eps)
-                return dp
-
-            dx_finitediff = dparam_fun
-
-        self.dx_fd = dx_finitediff
-
-        # --------------- Data
-        self.experim_names = None
-
-        if isinstance(x_data, dict):
-            self.experim_names = list(x_data.keys())
-
-        x_data = convert_types(x_data)
-        y_data = convert_types(y_data, two_d=True)
-
-        x_model, x_masks, y_data = analyze_data(x_data, y_data)
-
-        self.x_model = x_model
-        self.x_masks = x_masks
-
-        self.x_data = x_data
-        self.y_data = y_data
-        self.num_datasets = len(self.y_data)
-
-        if self.experim_names is None:
-            self.experim_names = ['exp_%i' % (ind + 1)
-                                  for ind in range(self.num_datasets)]
-
-        if measured_ind is None:
-            measured_ind = list(range(y_data[0].shape[1]))
-
-        self.measured_ind = measured_ind
-        self.num_model_states = None
-        self.sens_second = None  # sensitivities returned along with obj fun
-
-        # ---------- Arguments
-        if args_fun is None:
-            args_fun = [()] * self.num_datasets
-        elif self.num_datasets == 1:
-            args_fun = [args_fun]
-        else:
-            args_fun = list(args_fun.values())
-
-        if kwargs_fun is None:
-            kwargs_fun = [{}] * self.num_datasets
-        elif self.num_datasets == 1:
-            # if not isinstance(kwargs_fun, list):
-            kwargs_fun = [kwargs_fun]
-        else:
-            kwargs_fun = list(kwargs_fun.values())
-
-        self.args_fun = args_fun
-        self.kwargs_fun = kwargs_fun
-
-        num_data = []
-        for ind in range(self.num_datasets):
-            if self.x_masks[ind] is None:
-                num_data.append(self.y_data[ind].size)
-            else:
-                if isinstance(self.x_masks[ind], dict):
-                    num = [sum(mask) for mask in self.x_masks[ind].values()]
-                    num_data.append(sum(num))
-                else:
-                    num_data.append(self.x_masks[ind].sum())
-
-        self.num_data_total = sum(num_data)
-        self.num_data = num_data
-
-        if weight_matrix is None:
-            weight_matrix = np.eye(len(self.measured_ind))
-
-        l, d, perm = ldl(inv(weight_matrix))
-
-        self.sigma_inv = np.dot(l[perm], d**0.5)
-
-        # --------------- Parameters
-        self.num_params_total = len(param_seed)
-        if optimize_flags is None:
-            self.map_fixed = []
-            self.map_variable = np.array([True]*self.num_params_total)
-        else:
-            self.map_variable = np.array(optimize_flags)
-            self.map_fixed = ~self.map_variable
-
-        self.param_seed = param_seed
-
-        self.num_params = self.map_variable.sum()
-
-        # --------------- Names
-        # Parameters
-        if name_params is None:
-            self.name_params = ['theta_{}'.format(ind + 1)
-                                for ind in range(self.num_params)]
-
-            self.name_params_total = ['theta_{}'.format(ind + 1)
-                                      for ind in range(self.num_params_total)]
-
-            self.name_params_plot = [r'$\theta_{}$'.format(ind + 1)
-                                     for ind in range(self.num_params)]
-        else:
-            self.name_params_total = name_params
-            if len(name_params) > sum(self.map_variable):
-                self.name_params = [name_params[ind]
-                                    for ind in range(len(name_params))
-                                    if self.map_variable[ind]]
-            else:
-                self.name_params = name_params
-
-            self.name_params_plot = [r'$' + name + '$'
-                                     for name in self.name_params]
-
-        # ---------- States
-        if name_states is None:
-            self.name_states = [r'$y_{}$'.format(ind + 1)
-                                for ind in self.measured_ind]
-        else:
-            self.name_states = name_states
-
-        # --------------- Outputs
-        self.params_iter = []
-        self.objfun_iter = []
-        self.cond_number = []
-
-        self.resid_runs = None
-        self.y_runs = None
-        self.sens = None
-        self.sens_runs = None
-        self.y_model = []
-
-        self.method = None
-
-    def select_sens(self, sens_ordered, num_states, times=None):
-
-        parts = np.split(sens_ordered, num_states, axis=0)
-
-        if times is None:
-            selected = [parts[ind] for ind in self.measured_ind]
-        else:
-            selected = [parts[ind][times[count]]
-                        for count, ind in enumerate(self.measured_ind)]
-
-        return selected
-
-    def reconstruct_params(self, params):
-        params_reconstr = np.zeros(self.num_params_total)
-        params_reconstr[self.map_fixed] = self.param_seed[self.map_fixed]
-        params_reconstr[self.map_variable] = params
-
-        return params_reconstr
-
-    def func_aux(self, params, x_vals, args, kwargs):
-        states = self.function(params, x_vals, *args, **kwargs)
-
-        return states.T.ravel()
-
-    def get_objective(self, params, out_array=False, set_self=True):
-        # Store parameter values
-        if type(self.params_iter) is list:
-            self.params_iter.append(params)
-
-        # Reconstruct parameter set with fixed and non-fixed indexes
-        params = self.reconstruct_params(params)
-
-        # --------------- Solve
-        y_runs = []
-        resid_runs = []
-        sens_second = []
-
-        for ind in range(self.num_datasets):
-            # Solve model
-            result = self.function(params, self.x_model[ind],
-                                   *self.args_fun[ind], **self.kwargs_fun[ind])
-
-            if isinstance(result, (tuple, list)):  # func also returns the jacobian
-                y_prof, sens = result
-
-                sens_second.append(sens)
-
-            else:  # call a separate function for jacobian
-                y_prof = result
-
-            if y_prof.ndim == 1:
-                y_run = y_prof.reshape(-1, 1)
-                self.num_model_states = 1
-
-            else:
-                y_run = y_prof[:, self.measured_ind]
-                self.num_model_states = y_prof.shape[1]
-
-            # Replace missing data with model values so as residuals are zero
-            # for those entries
-            y_data = self.y_data[ind].copy()
-            x_mask = self.x_masks[ind]
-            if x_mask is not None:
-                y_data[~x_mask] = y_run[~x_mask]
-
-            resid_run = y_run - y_data
-
-            # Store
-            y_runs.append(y_run)
-            resid_runs.append(resid_run)
-
-<<<<<<< HEAD
-            sens_by_y = reorder_sens(sens_run)
-            weighted_sens = np.dot(sens_by_y, self.sigma_inv)
-            weighted_sens = reorder_sens(weighted_sens,
-                                         num_rows=len(self.x_model[ind]))
-
-            sens_runs.append(weighted_sens)
-
-=======
->>>>>>> af5a0434
-        weighted_residuals = [np.dot(resid, self.sigma_inv)
-                              for resid in resid_runs]
-
-        if len(sens_second) > 0:
-            self.sens_second = sens_second
-
-        if type(self.objfun_iter) is list:
-            objfun_val = np.linalg.norm(np.concatenate(resid_runs))**2
-            self.objfun_iter.append(objfun_val)
-
-        residuals = self.optimize_flag * np.concatenate(resid_runs)
-
-        if set_self:
-            self.y_runs = y_runs
-            self.resid_runs = resid_runs
-
-            self.residuals = residuals
-
-        # Return objective
-        residual_out = np.concatenate([ar.T.ravel()
-                                       for ar in weighted_residuals])
-        if out_array:
-            return residual_out
-        else:
-            residual_out = 1/2 * np.dot(residual_out, residual_out)
-
-        return residual_out
-
-    def get_gradient(self, params, out_array=False, set_self=True):
-
-        if self.sens_second is None:
-            raw_sens = []
-            for ind in range(self.num_datasets):
-                if self.jac_fun is None:
-                    pass_to_fun = (self.x_model[ind], self.args_fun[ind],
-                                   self.kwargs_fun[ind])
-
-                    pick_p = np.where(self.map_variable)[0]
-                    sens = numerical_jac_data(self.func_aux, params,
-                                              pass_to_fun, dx=self.dx_fd,
-                                              pick_x=pick_p)
-                else:
-                    sens = self.jac_fun(params, self.x_model[ind],
-                                        *self.args_fun[ind],
-                                        **self.kwargs_fun[ind])
-
-                raw_sens.append(sens)
-
-        else:
-            raw_sens = self.sens_second
-
-        weighted_sens = []
-        for sensit, x_model in zip(raw_sens, self.x_model):
-            sensit = self.select_sens(sensit, self.num_model_states)
-
-            sens_by_y = reorder_sens(sensit)
-
-            weighted = np.dot(sens_by_y, self.sigma_inv)
-            weighted = reorder_sens(weighted, num_rows=len(x_model))
-
-            weighted_sens.append(weighted)
-
-        # if self.sens_runs is None:  # TODO: this is a hack to allow IPOPT
-        #     self.get_objective(params)
-
-        concat_sens = np.vstack(weighted_sens)
-        if not self.fit_spectra:
-
-            if len(self.map_variable) == concat_sens.shape[1]:
-                concat_sens = concat_sens[:, self.map_variable]
-
-        self.sens = concat_sens
-        jacobian = concat_sens
-
-        # if set_self:
-        #     self.sens_runs = sens_runs
-
-        if out_array:
-            return jacobian.T  # LM doesn't require (y - y_e)^T J
-        else:
-            res = np.concatenate([a.T.ravel() for a in self.residuals])
-            # gradient = jacobian.T.dot(self.residuals)  # 1D
-            gradient = jacobian.T.dot(res)  # 1D
-            return gradient
-
-    def get_cond_number(self, sens_matrix):
-        _, sing_vals, _ = np.linalg.svd(sens_matrix)
-
-        cond_number = max(sing_vals) / min(sing_vals)
-
-        return cond_number
-
-    def optimize_fn(self, optim_options=None, simulate=False, verbose=True,
-                    store_iter=True, method='LM', bounds=None):
-
-        self.optimize_flag = not simulate
-        self.opt_method = method
-
-        params_var = self.param_seed[self.map_variable]
-
-        if method == 'LM':
-            if optim_options is None:
-                optim_options = {'full_output': True, 'verbose': verbose}
-            else:
-                optim_options['full_output'] = True
-                optim_options['verbose'] = verbose
-
-            opt_par, inv_hessian, info = levenberg_marquardt(
-                params_var,
-                self.get_objective,
-                self.get_gradient,
-                args=(True,),
-                **optim_options)
-
-        elif method == 'IPOPT':
-            if optim_options is None:
-                optim_options = {'print_level': int(verbose) * 5}
-            else:
-                optim_options['print_level'] = int(verbose) * 5
-
-            kwargs_fun = {'out_array': False}
-            result = minimize_ipopt(self.get_objective, params_var,
-                                    jac=self.get_gradient,
-                                    bounds=bounds, options=optim_options,
-                                    kwargs=kwargs_fun)
-
-            opt_par = result['x']
-
-            # final_sens = np.vstack(self.sens_runs)[:, self.map_variable].T
-            # final_sens = np.vstack(self.sens_runs)
-            # final_fun = np.concatenate(self.resid_runs)
-
-            resid_multidim = self.get_objective(opt_par, out_array=True,
-                                                update_self=False)
-            jac_multidim = self.get_gradient(opt_par, out_array=True)
-            info = {'jac': jac_multidim, 'fun': resid_multidim}
-
-        self.optim_options = optim_options
-
-        # Store
-        self.params_convg = opt_par
-        # self.covar_params = inv_hessian
-        self.info_opt = info
-
-        self.cond_number = np.array(self.cond_number)
-        self.params_iter = np.array(self.params_iter)
-        _, idx = np.unique(self.params_iter, axis=0, return_index=True)
-
-        if store_iter:
-            self.params_iter = self.params_iter[np.sort(idx)]
-            self.objfun_iter = np.array(self.objfun_iter)[np.sort(idx)]
-
-            col_names = ['obj_fun'] + self.name_params
-            self.paramest_df = pd.DataFrame(
-                np.column_stack((self.objfun_iter, self.params_iter)),
-                columns=col_names)
-
-        # Model prediction with final parameters
-        for ind in range(self.num_datasets):
-            y_data = self.y_data[ind]
-            if isinstance(y_data, dict):
-                y_data = np.hstack(list(y_data.values()))
-
-            y_model = self.resid_runs[ind] + y_data
-            self.y_model.append(y_model)
-
-        covar_params = self.get_covariance()
-
-        return opt_par, covar_params, info
-
-    def get_covariance(self, include_mse=True):
-        jac = self.info_opt['jac']
-        resid = self.info_opt['fun']
-
-        hessian_approx = np.dot(jac, jac.T)
-
-        dof = self.num_data_total - self.num_params
-        mse = 1 / dof * np.dot(resid.T, resid)
-
-        if include_mse:
-            covar = mse * np.linalg.inv(hessian_approx)
-
-        else:
-            covar = np.linalg.inv(hessian_approx)
-        # Correlation matrix
-        sigma = np.sqrt(covar.diagonal())
-        d_matrix = np.diag(1/sigma)
-        correlation = d_matrix.dot(covar).dot(d_matrix)
-
-        self.covar_params = covar
-        self.correl_params = correlation
-
-        return covar
-
-    def plot_data_model(self, **fig_kwargs):
-
-        num_plots = self.num_datasets
-
-        if 'ncols' not in fig_kwargs and 'nrows' not in fig_kwargs:
-            num_cols = bool(num_plots // 2) + 1
-            num_rows = num_plots // 2 + num_plots % 2
-
-            fig_kwargs.update({'nrows': num_rows, 'ncols': num_cols})
-
-        fig, axes = plt.subplots(**fig_kwargs)
-
-        if num_plots == 1:
-            axes = np.asarray(axes)[np.newaxis]
-
-        ax_kwargs = {'mfc': 'None', 'ls': '', 'ms': 4}
-
-        ax_flatten = axes.flatten()
-
-        x_data = self.x_model
-        y_data = self.y_data
-
-        for ind in range(self.num_datasets):  # experiment loop
-            mask_nan = np.isfinite(self.y_model[ind])
-            y_model = self.y_model[ind]
-
-            # Model prediction
-            for col, mask in enumerate(mask_nan.T):
-                ax_flatten[ind].plot(x_data[ind][mask], y_model[mask, col])
-
-            lines = ax_flatten[ind].lines
-            colors = [line.get_color() for line in lines]
-
-            markers = cycle(['o', 's', '^', '*', 'P', 'X'])
-            for color, y in zip(colors, y_data[ind].T):
-                ax_flatten[ind].plot(x_data[ind], y, color=color,
-                                     marker=next(markers),
-                                     **ax_kwargs)
-
-            # Edit
-            ax_flatten[ind].spines['right'].set_visible(False)
-            ax_flatten[ind].spines['top'].set_visible(False)
-
-            # ax_flatten[ind].set_xlabel('$x$')
-            ax_flatten[ind].set_ylabel(r'$\mathbf{y}$')
-
-            ax_flatten[ind].xaxis.set_minor_locator(AutoMinorLocator(2))
-            ax_flatten[ind].yaxis.set_minor_locator(AutoMinorLocator(2))
-
-        if len(ax_flatten) > self.num_datasets:
-            fig.delaxes(ax_flatten[-1])
-
-        if len(axes) == 1:
-            axes = axes[0]
-            axes.set_xlabel('$x$')
-        else:
-            fig.text(0.5, 0, '$x$', ha='center')
-
-        fig.tight_layout()
-
-        return fig, axes
-
-    def plot_data_model_sep(self, fig_size=None, fig_kwargs=None, dataset=0):
-
-        xdata = self.x_model[dataset]
-
-        ydata = self.y_data[dataset].T
-        ymodel = self.y_model[dataset].T  # TODO: change this
-
-        num_plots = ydata.shape[0]
-
-        num_col = 2
-        num_row = num_plots // num_col + num_plots % num_col
-
-        num_row = 2
-        num_col = num_plots // num_row + num_plots % num_row
-
-        fig, axes = plt.subplots(num_row, num_col, figsize=fig_size)
-
-        for ind in range(num_plots):  # for every state
-            axes.flatten()[ind].plot(xdata, ymodel[ind])
-
-            line = axes.flatten()[ind].lines[0]
-            color = line.get_color()
-            axes.flatten()[ind].plot(xdata, ydata[ind], 'o',
-                                     color=color, mfc='None')
-
-            axes.flatten()[ind].set_ylabel(self.name_states[ind])
-
-        fig.tight_layout()
-        return fig, axes
-
-    def plot_sens_param(self):
-        figs = []
-        axes = []
-        for times, sens in zip(self.x_data, self.sens_runs):
-            fig, ax = plot_sens(times, sens)
-
-            figs.append(fig)
-            axes.append(ax)
-
-        return figs, axes
-
-    def plot_parity(self, fig_size=(4.5, 4.0), **fig_kwargs):
-        if len(fig_kwargs) == 0:
-            fig_kwargs['alpha'] = 0.70
-
-        fig, axis = plt.subplots(figsize=fig_size)
-
-        y_model = self.y_model
-
-        if self.experim_names is None:
-            experim_names = ['experiment {}'.format(ind + 1)
-                             for ind in range(self.num_datasets)]
-        else:
-            experim_names = self.experim_names
-
-        markers = cycle(['o', 's', '^', '*', 'P', 'X'])
-        for ind, y_model in enumerate(y_model):
-            y_data = self.y_data[ind]
-
-            if isinstance(y_data, dict):
-                y_data = np.hstack(list(y_data.values()))
-
-            axis.scatter(y_model.T.flatten(), y_data.T.flatten(),
-                         label=experim_names[ind], marker=next(markers),
-                         **fig_kwargs)
-
-        axis.set_xlabel('Model')
-        axis.set_ylabel('Data')
-        axis.legend(loc='best')
-
-        plot_min, plot_max = axis.get_xlim()
-
-        offset = 0.05*plot_max
-        x_central = [plot_min - offset, plot_max + offset]
-
-        axis.plot(x_central, x_central, 'k')
-        axis.set_xlim(x_central)
-        axis.set_ylim(x_central)
-
-        return fig, axis
-
-    def plot_correlation(self):
-
-        # Mask
-        mask = np.tri(self.num_params, k=-1).T
-        corr_masked = np.ma.masked_array(self.correl_params, mask=mask)
-
-        # Plot
-        fig_heat, axis_heat = plt.subplots()
-
-        heatmap = axis_heat.imshow(corr_masked, cmap='RdBu', aspect='equal',
-                                   vmin=-1, vmax=1)
-
-        divider = make_axes_locatable(axis_heat)
-        cax = divider.append_axes("right", size="5%", pad=0.05)
-
-        cbar = fig_heat.colorbar(heatmap, ax=axis_heat, cax=cax)
-        cbar.outline.set_visible(False)
-
-        axis_heat.set_xticks(range(self.num_params))
-        axis_heat.set_yticks(range(self.num_params))
-
-        axis_heat.set_xticklabels(self.name_params_plot, rotation=90)
-        axis_heat.set_yticklabels(self.name_params_plot)
-
-        return fig_heat, axis_heat
-
-
-class Deconvolution:
-    def __init__(self, mu, sigma, ampl, x_data, y_data):
-
-        self.mu = mu
-        self.sigma = sigma
-        self.ampl = ampl
-
-        self.x_data = x_data
-        self.y_data = y_data
-
-    def concat_params(self):
-        if isinstance(self.mu, float) or isinstance(self.mu, int):
-            params_concat = np.array([self.mu, self.sigma, self.ampl])
-        else:
-            params_concat = np.concatenate((self.mu, self.sigma, self.ampl))
-
-        return params_concat
-
-    def fun_wrapper(self, params, x_data):
-
-        grouped_params = np.split(params, 3)
-        gaussian = gs.multiple_gaussian(self.x_data, *grouped_params)
-
-        return gaussian
-
-    def dparam_wrapper(self, params, x_data):
-        grouped_params = np.split(params, 3)
-        der_params = gs.gauss_dparam_mult(x_data, *grouped_params)
-
-        return der_params
-
-    def dx_wrapper(self, params, x_data):
-        grouped_params = np.split(params, 3)
-        der_x = gs.gauss_dx_mult(x_data, *grouped_params)
-
-        return der_x
-
-    def inspect_data(self):
-        gaussian_pred = gs.multiple_gaussian(self.x_data, self.mu, self.sigma,
-                                             self.ampl)
-
-        fig, axis = plt.subplots()
-
-        axis.plot(self.x_data, gaussian_pred)
-        axis.plot(self.x_data, self.y_data, 'o', mfc='None')
-
-        axis.legend(('prediction with seed params', 'experimental data'))
-        axis.set_xlabel('$x$')
-        axis.set_ylabel('signal')
-
-        axis.spines['right'].set_visible(False)
-        axis.spines['top'].set_visible(False)
-
-        return fig, axis, gaussian_pred
-
-    # def estimate_params(self, optim_opt=None):
-    #     seed = self.concat_params()
-
-    #     paramest = ParameterEstimation(self.fun_wrapper, seed, self.x_data,
-    #                                    self.y_data,
-    #                                    df_dtheta=self.dparam_wrapper,
-    #                                    df_dy=self.dx_wrapper)
-
-    #     result = paramest.optimize_fn(optim_options=optim_opt)
-
-    #     optim_params = np.split(result[0], 3)
-
-    #     self.param_obj = paramest
-    #     self.optim_params = optim_params
-
-    #     return optim_params, result[1:], paramest
-
-    def plot_results(self, fig_size=None, plot_initial=False,
-                     plot_individual=False):
-
-        fig, axis = self.param_obj.plot_data_model(fig_size=fig_size,
-                                                   plot_initial=plot_initial)
-
-        axis.legend(('best fit', 'experimental data'))
-        axis.set_ylabel('signal')
-
-        axis.xaxis.set_minor_locator(AutoMinorLocator(2))
-        axis.yaxis.set_minor_locator(AutoMinorLocator(2))
-
-        if plot_individual:
-            gaussian_vals = gs.multiple_gaussian(
-                self.x_data, *self.optim_params, separated=True)
-
-            for row in gaussian_vals.T:
-                axis.plot(self.x_data, row, '--')
-                color = axis.lines[-1].get_color()
-
-                axis.fill_between(self.x_data, row.min(), row, fc=color,
-                                  alpha=0.2)
-
-        return fig, axis
-
-    def plot_deriv(self, which='both', plot_mu=False):
-        fig, axis = plt.subplots()
-
-        # fun = gs.multiple_gaussian(self.x_data, *self.optim_params)
-
-        if which == 'both':
-            first = gs.gauss_dx_mult(self.x_data, *self.optim_params)
-            second = gs.gauss_dxdx_mult(self.x_data, *self.optim_params)
-
-            axis.plot(self.x_data, first)
-            axis.set_ylabel('$\partial f / \partial x$')
-
-            axis_sec = axis.twinx()
-            axis_sec.plot(self.x_data, second, '--')
-            axis_sec.set_ylabel('$\partial^2 f / \partial x^2$')
-
-            fig.legend(('first', 'second'), bbox_to_anchor=(1, 1),
-                       bbox_transform=axis.transAxes)
-
-            axis.spines['top'].set_visible(False)
-            axis_sec.spines['top'].set_visible(False)
-
-        elif which == 'first':
-            first = gs.gauss_dx_mult(self.x_data, *self.optim_params)
-            axis.plot(self.x_data, first)
-            axis.set_ylabel('$\partial f / \partial x$')
-
-            axis.spines['right'].set_visible(False)
-            axis.spines['top'].set_visible(False)
-
-        elif which == 'second':
-            second = gs.gauss_dxdx_mult(self.x_data, *self.optim_params)
-            axis.plot(self.x_data, second)
-            axis.set_ylabel('$\partial^2 f / \partial x^2$')
-
-            axis.spines['right'].set_visible(False)
-            axis.spines['top'].set_visible(False)
-
-        axis.xaxis.set_minor_locator(AutoMinorLocator(2))
-        axis.yaxis.set_minor_locator(AutoMinorLocator(2))
-
-        axis.set_xlabel('$x$')
-
-        if plot_mu:
-            mu_opt = self.optim_params[0]
-
-            for mu in mu_opt:
-                axis.axvline(mu, ls='--', alpha=0.4)
-
-        return fig, axis
-
-
-class MultipleCurveResolution(ParameterEstimation):
-    def __init__(self, func, param_seed, time_data, y_spectra, mult_penalty=1,
-                 global_analysis=True,
-                 args_fun=None, kwargs_fun=None,
-                 optimize_flags=None,
-                 jac_fun=None, dx_finitediff=None,
-                 measured_ind=None, non_spectral_ind=None, weight_matrix=None,
-                 name_params=None, name_states=None):
-
-        super().__init__(func, param_seed, time_data, y_spectra, measured_ind,
-                         args_fun, kwargs_fun, optimize_flags, jac_fun,
-                         dx_finitediff, weight_matrix,
-                         name_params, name_states)
-
-        self.fit_spectra = True
-
-        y_spectral = []
-        y_data = []
-        for y in self.y_data:
-            if isinstance(y, dict):
-                if 'spectra' not in y:
-                    raise ValueError(
-                        "Data dictionary must have the 'spectra' key")
-
-                y_spectral.append(y)
-
-            elif isinstance(y, np.ndarray):
-                y_di = {'spectra': y}
-                y_spectral.append(y_di)
-
-        self.len_spectra = [data['spectra'].shape[0] for data in y_spectral]
-        self.size_spectra = [data['spectra'].size for data in y_spectral]
-
-        keys = list(set().union(*[di.keys() for di in y_spectral]))
-
-        y_concat = {}
-        for key in keys:
-            li = [di[key] for di in y_spectral if key in di]
-            y_concat[key] = np.vstack(li)
-
-        self.spectra_tot = y_concat['spectra']
-        self.y_concat = np.hstack(list(y_concat.values()))
-
-        self.global_analysis = global_analysis
-
-        if isinstance(measured_ind, (tuple, list, range)):
-            self.measured_ind = {'spectra': measured_ind}
-
-        self.has_non = False
-        if 'non_spectra' in self.measured_ind:
-            self.has_non = True
-
-        if weight_matrix is None:
-            size_sigma = y_spectral[0]['spectra'].shape[1]
-            size_sigma += len(self.measured_ind.get('non_spectra', []))
-
-            self.sigma_inv = np.eye(size_sigma)
-
-        self.projection_kwargs = {}
-        self.mult_penalty = mult_penalty
-
-    def get_sens_projection(self, c_target, c_plus, sens_states):
-        eye = np.eye(c_target.shape[0])
-        proj_orthogonal = eye - np.dot(c_target, c_plus)
-
-        if sens_states.shape[0] == sum(self.map_variable):
-            sens_pick = sens_states
-        else:
-            sens_pick = sens_states[self.map_variable]
-
-        first_term = proj_orthogonal @ sens_pick @ c_plus
-        second_term = first_term.transpose((0, 2, 1))
-        sens_an = (first_term + second_term) @ self.spectra_tot
-
-        return sens_an
-
-    def func_aux(self, params, x_vals, spectra, *args):
-        states = self.function(params, x_vals, *args)
-
-        _, epsilon, absorbance = mcr_spectra(
-            states[:, self.spectral_ind], spectra)
-
-        return absorbance.T.ravel()
-
-    def get_gradient(self, params, out_array=False):
-        raw_sens = []
-        if self.sens_second is None:
-            pick_p = np.where(self.map_variable)[0]
-
-            if out_array:
-                args = (True, False)  # out_array, update_self
-                jac_fun = numerical_jac_data
-            else:
-                args = (False, False)
-                jac_fun = numerical_jac
-
-            weighted_sens = jac_fun(self.get_objective, params, args=args,
-                                    dx=self.dx_fd, pick_x=pick_p)
-
-            # if self.opt_method == 'LM':
-
-            #     num_times_total, num_lambda = self.spectra_tot.shape
-            #     num_non_spectral = len(self.measured_ind.get('non_spectra', []))
-            #     num_cols = num_lambda + num_non_spectral
-
-            #     sens = raw_sens.reshape(-1, num_cols, num_times_total)
-            #     sens = np.transpose(sens, (0, 2, 1))
-
-            #     weighted_sens = sens @ self.sigma_inv  # TODOÑ I think this is not necessary
-            # else:
-            #     weighted_sens = raw_sens
-
-        else:
-            raw_sens = self.sens_second
-            sens_tot = np.concatenate(raw_sens, axis=1)  # (n_par x n_times x n_states)
-
-            sens_mcr = sens_tot[:, :, self.measured_ind['spectra']]
-
-            # Variable projection derivative: n_par x n_times x n_lambda
-            sens_spectra = self.get_sens_projection(sens_states=sens_mcr,
-                                                    **self.projection_kwargs)
-
-            n_par, n_times, n_lambda = sens_spectra.shape
-            if self.has_non:
-                sens_regular = sens_tot[:, :, self.measured_ind['non_spectra']]
-
-                all_sens = np.concatenate((sens_spectra, sens_regular), axis=2)
-
-                weighted_all = all_sens @ self.sigma_inv
-
-                weighted_sp = flatten_spectral_sens(weighted_all[:, :, :n_lambda])
-                weighted_reg = flatten_spectral_sens(weighted_all[:, :, n_lambda:])
-
-                weighted_sens = np.vstack((weighted_sp, weighted_reg))
-
-                # sens_regular = flatten_spectral_sens(sens_regular)
-
-                # sens = np.vstack([sens_spectra, sens_regular])
-            else:
-                sens = sens_spectra
-
-                weighted_sens = sens @ self.sigma_inv
-                weighted_sens = flatten_spectral_sens(weighted_sens)
-
-        if out_array:
-            return -weighted_sens.T
-        else:
-            return weighted_sens[0]
-
-    def get_global_analysis(self, params):
-        c_runs = []
-        states_non = []
-        sens_states = []
-
-        y_data_non = []
-        for ind in range(self.num_datasets):
-            result = self.function(params, self.x_model[ind],
-                                   reord_sens=False,
-                                   *self.args_fun[ind], **self.kwargs_fun[ind])
-
-            if isinstance(result, tuple):
-                states, sens_st = result
-                sens_states.append(sens_st)
-            else:
-                states = result
-
-            conc_target = states[:, self.measured_ind['spectra']]
-
-            if self.has_non:
-                non_spectra = states[:, self.measured_ind['non_spectra']]
-
-                y_non = self.y_data[ind]['non_spectra'].copy()
-                x_mask = self.x_masks[ind]['non_spectra']
-                if x_mask is not None:
-                    y_non[~x_mask] = non_spectra[~x_mask]
-
-                states_non.append(non_spectra)
-                y_data_non.append(y_non)
-
-            c_runs.append(conc_target)
-
-        conc_tot = np.vstack(c_runs)
-
-        if self.has_non:
-            states_non = np.vstack(states_non)
-            y_data_non = np.vstack(y_data_non)
-
-            resid_non = states_non - y_data_non
-
-        else:
-            resid_non = []
-
-        # MCR
-        conc_plus = np.linalg.pinv(conc_tot)
-        absorptivity_pure = np.dot(conc_plus, self.spectra_tot)
-
-        spectra_pred = np.dot(conc_tot, absorptivity_pure)
-
-        self.projection_kwargs = {'c_target': conc_tot, 'c_plus': conc_plus}
-
-        if len(sens_states) > 0:
-            self.sens_second = sens_states
-
-        residuals = self.spectra_tot - spectra_pred
-        if self.has_non:
-            residuals = np.hstack((residuals, resid_non))
-
-        weighted_resid = np.dot(residuals, self.sigma_inv)
-
-        trim_y = np.cumsum(self.len_spectra)[:-1]
-
-        y_runs = np.split(spectra_pred, trim_y, axis=0)
-        resid_runs = np.split(residuals, trim_y, axis=0)
-
-        weighted_resid = weighted_resid.T.ravel()
-
-        return y_runs, resid_runs, weighted_resid, absorptivity_pure
-
-    def get_local_analysis(self, params):
-        y_runs = []
-        resid_runs = []
-        sens_runs = []
-        c_runs = []
-        epsilon_mcr = []
-
-        weighted_resid = []
-
-        for ind in range(self.num_datasets):
-            result = self.function(params, self.x_fit[ind],
-                                   reorder=False,
-                                   *self.args_fun[ind], **self.kwargs_fun[ind])
-
-            if isinstance(result, tuple):
-                conc_prof, sens_states = result
-            else:
-                conc_prof = result
-                sens_states = None
-
-            conc_target = conc_prof[:, self.spectral_ind]
-
-            # MCR
-            conc_plus = np.linalg.pinv(conc_target)
-            absorptivity_pure = np.dot(conc_plus, self.spectra[ind])
-            spectra_pred = np.dot(conc_target, absorptivity_pure)
-
-            epsilon_mcr.append(absorptivity_pure)
-
-            if sens_states is None:
-                args_merged = [self.x_data[ind],
-                               self.args_fun[ind], self.spectra[ind]]
-
-                sens = numerical_jac_data(self.func_aux, params, args_merged,
-                                          dx=self.dx_fd)[:, self.map_variable]
-            else:
-                sens = self.get_sens_projection(conc_target, conc_plus,
-                                                sens_states, spectra_pred)
-
-            resid_run = spectra_pred - self.spectra[ind]
-            weighted_resid = np.dot(resid_run, self.sigma_inv)
-
-            y_runs.append(spectra_pred.T.ravel())
-            resid_runs.append(resid_run)
-            sens_runs.append(sens)
-
-        self.resid_runs = resid_runs
-        self.y_runs = y_runs
-        self.sens_runs = sens_runs
-
-        self.epsilon_mcr = epsilon_mcr
-
-        weighted_resid = [elem.T.ravel() for elem in weighted_resid]
-        weighted_resid = np.concatenate(weighted_resid)
-
-        return y_runs, weighted_resid, absorptivity_pure  # TODO: I didn't work on this method
-
-    def get_objective(self, params, out_array=False, update_self=True):
-
-        # if type(self.params_iter) is list:
-        #     self.params_iter.append(params)
-
-        # Reconstruct parameter set with fixed and non-fixed indexes
-        params = self.reconstruct_params(params)
-
-        if self.global_analysis:
-            out = self.get_global_analysis(params)
-
-        else:
-            out = self.get_local_analysis(params)
-
-        y_runs, resid, weighted_resid, molar_abs = out
-
-        if update_self:
-            if type(self.objfun_iter) is list:
-                objfun_val = np.linalg.norm(weighted_resid)**2
-                self.objfun_iter.append(objfun_val)
-
-            if type(self.params_iter) is list:
-                self.params_iter.append(params)
-
-            self.residuals = weighted_resid
-            self.y_runs = y_runs
-            self.epsilon_mcr = molar_abs
-            self.resid_runs = resid
-
-        # Return objective
-        if out_array:
-            return weighted_resid
-        else:
-            residual = 1/2 * np.dot(weighted_resid, weighted_resid)
-            penalty = self.mult_penalty*(np.maximum(-molar_abs, 0)**2).sum()
-            return residual + penalty
-
-
-if __name__ == '__main__':
-    import englezos_example as englezos
-
-    # Data
-    data = np.genfromtxt('../data/englezos_example.csv', delimiter=',',
-                         skip_header=1)
-    t_exp, c3_exp = data.T
-
-    init_conc = [60, 60, 0]
-    param_seed = [1e-5, 1e-5]
-#    param_seed = [0.4577e-5, 0.2797e-3]
-
-    reaction_matrix = np.array([-2, -1, 2])
-    species = ('$NO$', '$O_2$', '$NO_2$')
-
-    param_object = ParameterEstimation(
-        reaction_matrix, param_seed,
-        t_exp, c3_exp,
-        y_init=init_conc,
-        measured_ind=(-1,),
-        kinetic_model=englezos.bodenstein_linder,
-        df_dstates=englezos.jac_conc,
-        df_dtheta=englezos.jac_par,
-        names_species=species)
-
-    simulate = True
-
-    if simulate:
-        param_object.solve_model(init_conc, x_eval=t_exp, eval_sens=True)
-        param_object.plot_states()
-        fig_sens, axes_sens = param_object.plot_sens(fig_size=(5, 2))
-
-        sens_total = param_object.reorder_sens()
-        U, sing_vals, V = svd(sens_total)
-        cond_number = max(sing_vals) / min(sing_vals)
-
-        labels = list('ab')
-        for ax, lab in zip(axes_sens, labels):
-            ax.text(0.05, 0.9, lab, transform=ax.transAxes)
-
-        fig_sens.savefig('../img/sens_englezos.pdf', bbox_inches='tight')
-
-    else:
-        optim_options = {'max_iter': 150, 'full_output': True, 'tau': 1e-2}
-
-        params_optim, covar, info = param_object.optimize_fn(
-            optim_options=optim_options)
-        param_object.plot_data_model()
+#!/usr/bin/env python3
+# -*- coding: utf-8 -*-
+"""
+Created on Mon Oct 28 15:35:48 2019
+
+@author: casas100
+"""
+
+# from reactor_module import ReactorClass
+import numpy as np
+from scipy.linalg import svd, inv, ldl
+from itertools import cycle
+
+import matplotlib.pyplot as plt
+from matplotlib.ticker import AutoMinorLocator
+from mpl_toolkits.axes_grid1 import make_axes_locatable
+
+import pandas as pd
+from PharmaPy.jac_module import numerical_jac_data, dx_jac_p, numerical_jac
+from PharmaPy import Gaussians as gs
+
+from PharmaPy.LevMarq import levenberg_marquardt
+from PharmaPy.Commons import plot_sens, reorder_sens
+
+from cyipopt import minimize_ipopt
+
+linestyles = cycle(['-', '--', '-.', ':'])
+
+eps = np.finfo(float).eps
+
+
+def pseudo_inv(states, dstates_dparam=None):
+    # Pseudo-inverse
+    U, di, VT = np.linalg.svd(states)
+    D_plus = np.zeros_like(states).T
+    np.fill_diagonal(D_plus, 1 / di)
+    pseudo_inv = np.dot(VT.T, D_plus).dot(U.T)
+
+    if dstates_dparam is None:
+        return pseudo_inv, di
+    else:
+        # Derivative
+        first_term = -pseudo_inv @ dstates_dparam @ pseudo_inv
+        second_term = pseudo_inv @ pseudo_inv.T @ dstates_dparam.T @ \
+            (1 - states @ pseudo_inv)
+        third_term = (1 - pseudo_inv @ states) @ (pseudo_inv.T @ pseudo_inv)
+
+        dplus_dtheta = first_term + second_term + third_term
+
+        return pseudo_inv, di, dplus_dtheta
+
+
+def mcr_spectra(conc, spectra):
+    conc_plus, _ = pseudo_inv(conc)
+
+    absortivity_pred = np.dot(conc_plus, spectra)
+    absorbance_pred = np.dot(conc, absortivity_pred)
+
+    return conc_plus, absortivity_pred, absorbance_pred
+
+
+def enforce_two_d(ar):
+    if isinstance(ar, np.ndarray) and ar.ndim == 1:
+        ar = ar.reshape(-1, 1)
+
+    return ar
+
+
+def convert_types(data, two_d=False):
+    if isinstance(data, dict):
+        data = list(data.values())
+    elif isinstance(data, np.ndarray):
+        data = [data]
+
+    out = []
+    for val in data:
+        if isinstance(val, dict):
+            proc = convert_types(val, two_d)
+            val = dict(zip(val.keys(), proc))
+
+        elif isinstance(val, (list, tuple)):
+            val = convert_types(val, two_d)
+        else:
+            if two_d:
+                val = enforce_two_d(val)
+
+        out.append(val)
+
+    return out
+
+
+def get_masked_ydata(y_list, masks, assign_missing=None, merge=True):
+    y_out = []
+
+    for y, mask in zip(y_list, masks):
+        nrow = len(mask)
+        ncol = y.shape[1]
+
+        y_ar = np.zeros((nrow, ncol))
+
+        y_ar[mask] = y
+
+        if assign_missing is not None:
+
+            if isinstance(assign_missing, (np.ndarray, list)):
+                y_ar[~mask] = assign_missing[~mask]
+            else:
+                y_ar[~mask] = assign_missing
+
+        y_out.append(y_ar)
+
+    if merge:
+        y_out = np.hstack(y_out)
+
+    return y_out
+
+
+def get_array_list(values):
+    out = []
+    for val in values:
+        if isinstance(val, list):
+            out += val
+        elif isinstance(val, tuple):
+            out += list(val)
+        elif isinstance(val, np.ndarray):
+            out.append(val)
+
+    return out
+
+
+def analyze_data(x, y, merge_y=True):
+
+    def get_di(keys, data):
+        return dict(zip(keys, data))
+
+    x_model = []
+    x_mask = []
+
+    y_masked = []
+    for x_data, y_data in zip(x, y):  # experiment loop
+        if isinstance(y_data, dict) and isinstance(y_data, dict):
+            pass_x = get_array_list(x_data.values())
+            pass_y = list(y_data.values())
+
+            x_unif, x_ma, y_ma = analyze_data([pass_x], [pass_y],
+                                              merge_y=False)
+
+            # Save data
+            x_model.append(x_unif[0])
+
+            keys = y_data.keys()
+            x_masks = [row for row in x_ma[0].T]
+            x_mask.append(get_di(keys, x_masks))
+
+            y_masked.append(get_di(keys, y_ma[0]))
+
+        elif isinstance(x_data, (list, tuple)):
+            x_all = np.sort(np.hstack(x_data))
+            x_unique = np.unique(x_all)
+
+            x_common = [np.isin(x_unique, data) for data in x_data]
+            # x_common = np.column_stack(x_common)
+
+            x_model.append(x_unique)
+            x_mask.append(np.column_stack(x_common))
+
+            y_mask = get_masked_ydata(y_data, x_common, np.nan, merge=merge_y)
+            y_masked.append(y_mask)
+        else:
+            x_model.append(x_data)
+            x_mask.append(None)
+
+            y_masked.append(y_data)
+
+    return x_model, x_mask, y_masked
+
+
+class Experiment:
+    def __init__(self):
+        pass
+
+
+def flatten_spectral_sens(sens):
+    """
+    Flatten 3D spectral sensitivity into 2D array consistent with parameter
+    estimation
+
+    Parameters
+    ----------
+    sens : 3D numpy array
+        .
+
+    Returns
+    -------
+    out : 2D numpy array
+        .
+
+    """
+    n_par, n_times, n_lambda = sens.shape
+    out = sens.T.reshape(n_lambda * n_times, n_par)
+
+    return out
+
+
+class ParameterEstimation:
+
+    def __init__(self, func, param_seed, x_data, y_data=None,
+                 measured_ind=None,
+                 args_fun=None, kwargs_fun=None,
+                 optimize_flags=None,
+                 jac_fun=None, dx_finitediff=None,
+                 weight_matrix=None,
+                 name_params=None, name_states=None):
+        """ Create a ParameterEstimation object
+
+        Parameters
+        ----------
+        func : callable
+            model function with signaure func(params, x_data, *args, **kwargs).
+            It must return either an array of size len(x_i) in the one-state
+            case, and an array of size len(x_i) x num_states for models
+            describing multiple states. See 'x_data' for details on x_i
+        param_seed : array-like
+            parameter seed values.
+        x_data : numpy array, list of arrays or dict
+            array with experimental values for the independent variable x. If
+            several datasets Ne are passed, either a list of arrays
+                x_data = [x_1, ..., x_i, ..., x_Ne]
+            or a dictionary of arrays:
+                x_data = {'name_exp_1': x_1,, ..., 'name_exp_i': x_i, ...,
+                          'name_exp_N': x_Ne}
+            can be specified.
+        y_data : numpy array or list of arrays, optional
+            experimental values for the dependent variable(s) y.
+            Array y is of dimension len(x_i) x N_meas, where N_meas is less
+            than or equal to the number of states returned by func (Ny).
+            It supports same data structures as 'x_data'. If 'ydata' is a
+            dictionary, its keys must match those of 'x_data'.
+            The default is None.
+        measured_ind : list of int, optional
+            Indexes of the states returned by func that are measured and
+            passed in each dataset contained in 'y_data'.
+            If None, it is assumed that all the states are measured.
+            The default is None.
+        args_fun : tuple or list of tuples, optional
+            positional arguments to be passed to func. For multiple datasets,
+            pass a list of tuples. The default is None.
+        kwargs_fun : dict, list of dicts, optional
+            keyword arguments to be passed to func. For multiple datasets,
+            pass a list of dicts. The default is None.
+        optimize_flags : list of bools, optional
+            list with dimension len(param_seed). If a given parameter is to
+            be optimized, its corresponding flag is True. Otherwise, the flag
+            must be False. If not provided, all the flags are set to
+            True (all the parameters are used for optimization).
+            The default is None.
+        jac_fun : callable, optional
+            jacobian function with the same signature as func. It must return
+            an array with elements
+                dy_j(t) / dparam_p (j = 1, ..., Ny, p = 1, ..., Np).
+
+            The resulting array must be of size [sum_i len(x_i)] x num_params,
+            which is formed by stacking jacobian matrices for each state
+            vertically. If None, the jacobian is computed using finite
+            differences. The default is None.
+        dx_finitediff : float, optional
+            perturbation in the parameter space used to estimate the
+            parametric jacobian. The default is None.
+        weight_matrix : numpy array, optional
+            array with dimension N_meas x N_meas, indicating weighting
+            factors for the measured states. A typical choice is a
+            diagonal matrix of experimental state variances.
+            The default is None.
+        name_params : list of str, optional
+            list with parameter names. The default is None.
+        name_states : list of str, optional
+            list with state names. The default is None.
+
+        Returns
+        -------
+        ParameterEstimation object
+
+        """
+
+        self.function = func
+
+        self.jac_fun = jac_fun
+
+        self.fit_spectra = False
+
+        param_seed = np.asarray(param_seed)
+        if param_seed.ndim == 0:
+            param_seed = param_seed[np.newaxis]
+
+        if dx_finitediff is None:
+            abs_tol = 1e-6 * np.ones_like(param_seed)
+            rel_tol = 1e-6
+
+            def dparam_fun(param):
+                dp = dx_jac_p(param, abs_tol, rel_tol, eps)
+                return dp
+
+            dx_finitediff = dparam_fun
+
+        self.dx_fd = dx_finitediff
+
+        # --------------- Data
+        self.experim_names = None
+
+        if isinstance(x_data, dict):
+            self.experim_names = list(x_data.keys())
+
+        x_data = convert_types(x_data)
+        y_data = convert_types(y_data, two_d=True)
+
+        x_model, x_masks, y_data = analyze_data(x_data, y_data)
+
+        self.x_model = x_model
+        self.x_masks = x_masks
+
+        self.x_data = x_data
+        self.y_data = y_data
+        self.num_datasets = len(self.y_data)
+
+        if self.experim_names is None:
+            self.experim_names = ['exp_%i' % (ind + 1)
+                                  for ind in range(self.num_datasets)]
+
+        if measured_ind is None:
+            measured_ind = list(range(y_data[0].shape[1]))
+
+        self.measured_ind = measured_ind
+        self.num_model_states = None
+        self.sens_second = None  # sensitivities returned along with obj fun
+
+        # ---------- Arguments
+        if args_fun is None:
+            args_fun = [()] * self.num_datasets
+        elif self.num_datasets == 1:
+            args_fun = [args_fun]
+        else:
+            args_fun = list(args_fun.values())
+
+        if kwargs_fun is None:
+            kwargs_fun = [{}] * self.num_datasets
+        elif self.num_datasets == 1:
+            # if not isinstance(kwargs_fun, list):
+            kwargs_fun = [kwargs_fun]
+        else:
+            kwargs_fun = list(kwargs_fun.values())
+
+        self.args_fun = args_fun
+        self.kwargs_fun = kwargs_fun
+
+        num_data = []
+        for ind in range(self.num_datasets):
+            if self.x_masks[ind] is None:
+                num_data.append(self.y_data[ind].size)
+            else:
+                if isinstance(self.x_masks[ind], dict):
+                    num = [sum(mask) for mask in self.x_masks[ind].values()]
+                    num_data.append(sum(num))
+                else:
+                    num_data.append(self.x_masks[ind].sum())
+
+        self.num_data_total = sum(num_data)
+        self.num_data = num_data
+
+        if weight_matrix is None:
+            weight_matrix = np.eye(len(self.measured_ind))
+
+        l, d, perm = ldl(inv(weight_matrix))
+
+        self.sigma_inv = np.dot(l[perm], d**0.5)
+
+        # --------------- Parameters
+        self.num_params_total = len(param_seed)
+        if optimize_flags is None:
+            self.map_fixed = []
+            self.map_variable = np.array([True]*self.num_params_total)
+        else:
+            self.map_variable = np.array(optimize_flags)
+            self.map_fixed = ~self.map_variable
+
+        self.param_seed = param_seed
+
+        self.num_params = self.map_variable.sum()
+
+        # --------------- Names
+        # Parameters
+        if name_params is None:
+            self.name_params = ['theta_{}'.format(ind + 1)
+                                for ind in range(self.num_params)]
+
+            self.name_params_total = ['theta_{}'.format(ind + 1)
+                                      for ind in range(self.num_params_total)]
+
+            self.name_params_plot = [r'$\theta_{}$'.format(ind + 1)
+                                     for ind in range(self.num_params)]
+        else:
+            self.name_params_total = name_params
+            if len(name_params) > sum(self.map_variable):
+                self.name_params = [name_params[ind]
+                                    for ind in range(len(name_params))
+                                    if self.map_variable[ind]]
+            else:
+                self.name_params = name_params
+
+            self.name_params_plot = [r'$' + name + '$'
+                                     for name in self.name_params]
+
+        # ---------- States
+        if name_states is None:
+            self.name_states = [r'$y_{}$'.format(ind + 1)
+                                for ind in self.measured_ind]
+        else:
+            self.name_states = name_states
+
+        # --------------- Outputs
+        self.params_iter = []
+        self.objfun_iter = []
+        self.cond_number = []
+
+        self.resid_runs = None
+        self.y_runs = None
+        self.sens = None
+        self.sens_runs = None
+        self.y_model = []
+
+        self.method = None
+
+    def select_sens(self, sens_ordered, num_states, times=None):
+
+        parts = np.split(sens_ordered, num_states, axis=0)
+
+        if times is None:
+            selected = [parts[ind] for ind in self.measured_ind]
+        else:
+            selected = [parts[ind][times[count]]
+                        for count, ind in enumerate(self.measured_ind)]
+
+        return selected
+
+    def reconstruct_params(self, params):
+        params_reconstr = np.zeros(self.num_params_total)
+        params_reconstr[self.map_fixed] = self.param_seed[self.map_fixed]
+        params_reconstr[self.map_variable] = params
+
+        return params_reconstr
+
+    def func_aux(self, params, x_vals, args, kwargs):
+        states = self.function(params, x_vals, *args, **kwargs)
+
+        return states.T.ravel()
+
+    def get_objective(self, params, out_array=False, set_self=True):
+        # Store parameter values
+        if type(self.params_iter) is list:
+            self.params_iter.append(params)
+
+        # Reconstruct parameter set with fixed and non-fixed indexes
+        params = self.reconstruct_params(params)
+
+        # --------------- Solve
+        y_runs = []
+        resid_runs = []
+        sens_second = []
+
+        for ind in range(self.num_datasets):
+            # Solve model
+            result = self.function(params, self.x_model[ind],
+                                   *self.args_fun[ind], **self.kwargs_fun[ind])
+
+            if isinstance(result, (tuple, list)):  # func also returns the jacobian
+                y_prof, sens = result
+
+                sens_second.append(sens)
+
+            else:  # call a separate function for jacobian
+                y_prof = result
+
+            if y_prof.ndim == 1:
+                y_run = y_prof.reshape(-1, 1)
+                self.num_model_states = 1
+
+            else:
+                y_run = y_prof[:, self.measured_ind]
+                self.num_model_states = y_prof.shape[1]
+
+            # Replace missing data with model values so as residuals are zero
+            # for those entries
+            y_data = self.y_data[ind].copy()
+            x_mask = self.x_masks[ind]
+            if x_mask is not None:
+                y_data[~x_mask] = y_run[~x_mask]
+
+            resid_run = y_run - y_data
+
+            # Store
+            y_runs.append(y_run)
+            resid_runs.append(resid_run)
+
+        weighted_residuals = [np.dot(resid, self.sigma_inv)
+                              for resid in resid_runs]
+
+        if len(sens_second) > 0:
+            self.sens_second = sens_second
+
+        if type(self.objfun_iter) is list:
+            objfun_val = np.linalg.norm(np.concatenate(resid_runs))**2
+            self.objfun_iter.append(objfun_val)
+
+        residuals = self.optimize_flag * np.concatenate(resid_runs)
+
+        if set_self:
+            self.y_runs = y_runs
+            self.resid_runs = resid_runs
+
+            self.residuals = residuals
+
+        # Return objective
+        residual_out = np.concatenate([ar.T.ravel()
+                                       for ar in weighted_residuals])
+        if out_array:
+            return residual_out
+        else:
+            residual_out = 1/2 * np.dot(residual_out, residual_out)
+
+        return residual_out
+
+    def get_gradient(self, params, out_array=False, set_self=True):
+
+        if self.sens_second is None:
+            raw_sens = []
+            for ind in range(self.num_datasets):
+                if self.jac_fun is None:
+                    pass_to_fun = (self.x_model[ind], self.args_fun[ind],
+                                   self.kwargs_fun[ind])
+
+                    pick_p = np.where(self.map_variable)[0]
+                    sens = numerical_jac_data(self.func_aux, params,
+                                              pass_to_fun, dx=self.dx_fd,
+                                              pick_x=pick_p)
+                else:
+                    sens = self.jac_fun(params, self.x_model[ind],
+                                        *self.args_fun[ind],
+                                        **self.kwargs_fun[ind])
+
+                raw_sens.append(sens)
+
+        else:
+            raw_sens = self.sens_second
+
+        weighted_sens = []
+        for sensit, x_model in zip(raw_sens, self.x_model):
+            sensit = self.select_sens(sensit, self.num_model_states)
+
+            sens_by_y = reorder_sens(sensit)
+
+            weighted = np.dot(sens_by_y, self.sigma_inv)
+            weighted = reorder_sens(weighted, num_rows=len(x_model))
+
+            weighted_sens.append(weighted)
+
+        # if self.sens_runs is None:  # TODO: this is a hack to allow IPOPT
+        #     self.get_objective(params)
+
+        concat_sens = np.vstack(weighted_sens)
+        if not self.fit_spectra:
+
+            if len(self.map_variable) == concat_sens.shape[1]:
+                concat_sens = concat_sens[:, self.map_variable]
+
+        self.sens = concat_sens
+        jacobian = concat_sens
+
+        # if set_self:
+        #     self.sens_runs = sens_runs
+
+        if out_array:
+            return jacobian.T  # LM doesn't require (y - y_e)^T J
+        else:
+            res = np.concatenate([a.T.ravel() for a in self.residuals])
+            # gradient = jacobian.T.dot(self.residuals)  # 1D
+            gradient = jacobian.T.dot(res)  # 1D
+            return gradient
+
+    def get_cond_number(self, sens_matrix):
+        _, sing_vals, _ = np.linalg.svd(sens_matrix)
+
+        cond_number = max(sing_vals) / min(sing_vals)
+
+        return cond_number
+
+    def optimize_fn(self, optim_options=None, simulate=False, verbose=True,
+                    store_iter=True, method='LM', bounds=None):
+
+        self.optimize_flag = not simulate
+        self.opt_method = method
+
+        params_var = self.param_seed[self.map_variable]
+
+        if method == 'LM':
+            if optim_options is None:
+                optim_options = {'full_output': True, 'verbose': verbose}
+            else:
+                optim_options['full_output'] = True
+                optim_options['verbose'] = verbose
+
+            opt_par, inv_hessian, info = levenberg_marquardt(
+                params_var,
+                self.get_objective,
+                self.get_gradient,
+                args=(True,),
+                **optim_options)
+
+        elif method == 'IPOPT':
+            if optim_options is None:
+                optim_options = {'print_level': int(verbose) * 5}
+            else:
+                optim_options['print_level'] = int(verbose) * 5
+
+            kwargs_fun = {'out_array': False}
+            result = minimize_ipopt(self.get_objective, params_var,
+                                    jac=self.get_gradient,
+                                    bounds=bounds, options=optim_options,
+                                    kwargs=kwargs_fun)
+
+            opt_par = result['x']
+
+            # final_sens = np.vstack(self.sens_runs)[:, self.map_variable].T
+            # final_sens = np.vstack(self.sens_runs)
+            # final_fun = np.concatenate(self.resid_runs)
+
+            resid_multidim = self.get_objective(opt_par, out_array=True,
+                                                update_self=False)
+            jac_multidim = self.get_gradient(opt_par, out_array=True)
+            info = {'jac': jac_multidim, 'fun': resid_multidim}
+
+        self.optim_options = optim_options
+
+        # Store
+        self.params_convg = opt_par
+        # self.covar_params = inv_hessian
+        self.info_opt = info
+
+        self.cond_number = np.array(self.cond_number)
+        self.params_iter = np.array(self.params_iter)
+        _, idx = np.unique(self.params_iter, axis=0, return_index=True)
+
+        if store_iter:
+            self.params_iter = self.params_iter[np.sort(idx)]
+            self.objfun_iter = np.array(self.objfun_iter)[np.sort(idx)]
+
+            col_names = ['obj_fun'] + self.name_params
+            self.paramest_df = pd.DataFrame(
+                np.column_stack((self.objfun_iter, self.params_iter)),
+                columns=col_names)
+
+        # Model prediction with final parameters
+        for ind in range(self.num_datasets):
+            y_data = self.y_data[ind]
+            if isinstance(y_data, dict):
+                y_data = np.hstack(list(y_data.values()))
+
+            y_model = self.resid_runs[ind] + y_data
+            self.y_model.append(y_model)
+
+        covar_params = self.get_covariance()
+
+        return opt_par, covar_params, info
+
+    def get_covariance(self, include_mse=True):
+        jac = self.info_opt['jac']
+        resid = self.info_opt['fun']
+
+        hessian_approx = np.dot(jac, jac.T)
+
+        dof = self.num_data_total - self.num_params
+        mse = 1 / dof * np.dot(resid.T, resid)
+
+        if include_mse:
+            covar = mse * np.linalg.inv(hessian_approx)
+
+        else:
+            covar = np.linalg.inv(hessian_approx)
+        # Correlation matrix
+        sigma = np.sqrt(covar.diagonal())
+        d_matrix = np.diag(1/sigma)
+        correlation = d_matrix.dot(covar).dot(d_matrix)
+
+        self.covar_params = covar
+        self.correl_params = correlation
+
+        return covar
+
+    def plot_data_model(self, **fig_kwargs):
+
+        num_plots = self.num_datasets
+
+        if 'ncols' not in fig_kwargs and 'nrows' not in fig_kwargs:
+            num_cols = bool(num_plots // 2) + 1
+            num_rows = num_plots // 2 + num_plots % 2
+
+            fig_kwargs.update({'nrows': num_rows, 'ncols': num_cols})
+
+        fig, axes = plt.subplots(**fig_kwargs)
+
+        if num_plots == 1:
+            axes = np.asarray(axes)[np.newaxis]
+
+        ax_kwargs = {'mfc': 'None', 'ls': '', 'ms': 4}
+
+        ax_flatten = axes.flatten()
+
+        x_data = self.x_model
+        y_data = self.y_data
+
+        for ind in range(self.num_datasets):  # experiment loop
+            mask_nan = np.isfinite(self.y_model[ind])
+            y_model = self.y_model[ind]
+
+            # Model prediction
+            for col, mask in enumerate(mask_nan.T):
+                ax_flatten[ind].plot(x_data[ind][mask], y_model[mask, col])
+
+            lines = ax_flatten[ind].lines
+            colors = [line.get_color() for line in lines]
+
+            markers = cycle(['o', 's', '^', '*', 'P', 'X'])
+            for color, y in zip(colors, y_data[ind].T):
+                ax_flatten[ind].plot(x_data[ind], y, color=color,
+                                     marker=next(markers),
+                                     **ax_kwargs)
+
+            # Edit
+            ax_flatten[ind].spines['right'].set_visible(False)
+            ax_flatten[ind].spines['top'].set_visible(False)
+
+            # ax_flatten[ind].set_xlabel('$x$')
+            ax_flatten[ind].set_ylabel(r'$\mathbf{y}$')
+
+            ax_flatten[ind].xaxis.set_minor_locator(AutoMinorLocator(2))
+            ax_flatten[ind].yaxis.set_minor_locator(AutoMinorLocator(2))
+
+        if len(ax_flatten) > self.num_datasets:
+            fig.delaxes(ax_flatten[-1])
+
+        if len(axes) == 1:
+            axes = axes[0]
+            axes.set_xlabel('$x$')
+        else:
+            fig.text(0.5, 0, '$x$', ha='center')
+
+        fig.tight_layout()
+
+        return fig, axes
+
+    def plot_data_model_sep(self, fig_size=None, fig_kwargs=None, dataset=0):
+
+        xdata = self.x_model[dataset]
+
+        ydata = self.y_data[dataset].T
+        ymodel = self.y_model[dataset].T  # TODO: change this
+
+        num_plots = ydata.shape[0]
+
+        num_col = 2
+        num_row = num_plots // num_col + num_plots % num_col
+
+        num_row = 2
+        num_col = num_plots // num_row + num_plots % num_row
+
+        fig, axes = plt.subplots(num_row, num_col, figsize=fig_size)
+
+        for ind in range(num_plots):  # for every state
+            axes.flatten()[ind].plot(xdata, ymodel[ind])
+
+            line = axes.flatten()[ind].lines[0]
+            color = line.get_color()
+            axes.flatten()[ind].plot(xdata, ydata[ind], 'o',
+                                     color=color, mfc='None')
+
+            axes.flatten()[ind].set_ylabel(self.name_states[ind])
+
+        fig.tight_layout()
+        return fig, axes
+
+    def plot_sens_param(self):
+        figs = []
+        axes = []
+        for times, sens in zip(self.x_data, self.sens_runs):
+            fig, ax = plot_sens(times, sens)
+
+            figs.append(fig)
+            axes.append(ax)
+
+        return figs, axes
+
+    def plot_parity(self, fig_size=(4.5, 4.0), **fig_kwargs):
+        if len(fig_kwargs) == 0:
+            fig_kwargs['alpha'] = 0.70
+
+        fig, axis = plt.subplots(figsize=fig_size)
+
+        y_model = self.y_model
+
+        if self.experim_names is None:
+            experim_names = ['experiment {}'.format(ind + 1)
+                             for ind in range(self.num_datasets)]
+        else:
+            experim_names = self.experim_names
+
+        markers = cycle(['o', 's', '^', '*', 'P', 'X'])
+        for ind, y_model in enumerate(y_model):
+            y_data = self.y_data[ind]
+
+            if isinstance(y_data, dict):
+                y_data = np.hstack(list(y_data.values()))
+
+            axis.scatter(y_model.T.flatten(), y_data.T.flatten(),
+                         label=experim_names[ind], marker=next(markers),
+                         **fig_kwargs)
+
+        axis.set_xlabel('Model')
+        axis.set_ylabel('Data')
+        axis.legend(loc='best')
+
+        plot_min, plot_max = axis.get_xlim()
+
+        offset = 0.05*plot_max
+        x_central = [plot_min - offset, plot_max + offset]
+
+        axis.plot(x_central, x_central, 'k')
+        axis.set_xlim(x_central)
+        axis.set_ylim(x_central)
+
+        return fig, axis
+
+    def plot_correlation(self):
+
+        # Mask
+        mask = np.tri(self.num_params, k=-1).T
+        corr_masked = np.ma.masked_array(self.correl_params, mask=mask)
+
+        # Plot
+        fig_heat, axis_heat = plt.subplots()
+
+        heatmap = axis_heat.imshow(corr_masked, cmap='RdBu', aspect='equal',
+                                   vmin=-1, vmax=1)
+
+        divider = make_axes_locatable(axis_heat)
+        cax = divider.append_axes("right", size="5%", pad=0.05)
+
+        cbar = fig_heat.colorbar(heatmap, ax=axis_heat, cax=cax)
+        cbar.outline.set_visible(False)
+
+        axis_heat.set_xticks(range(self.num_params))
+        axis_heat.set_yticks(range(self.num_params))
+
+        axis_heat.set_xticklabels(self.name_params_plot, rotation=90)
+        axis_heat.set_yticklabels(self.name_params_plot)
+
+        return fig_heat, axis_heat
+
+
+class Deconvolution:
+    def __init__(self, mu, sigma, ampl, x_data, y_data):
+
+        self.mu = mu
+        self.sigma = sigma
+        self.ampl = ampl
+
+        self.x_data = x_data
+        self.y_data = y_data
+
+    def concat_params(self):
+        if isinstance(self.mu, float) or isinstance(self.mu, int):
+            params_concat = np.array([self.mu, self.sigma, self.ampl])
+        else:
+            params_concat = np.concatenate((self.mu, self.sigma, self.ampl))
+
+        return params_concat
+
+    def fun_wrapper(self, params, x_data):
+
+        grouped_params = np.split(params, 3)
+        gaussian = gs.multiple_gaussian(self.x_data, *grouped_params)
+
+        return gaussian
+
+    def dparam_wrapper(self, params, x_data):
+        grouped_params = np.split(params, 3)
+        der_params = gs.gauss_dparam_mult(x_data, *grouped_params)
+
+        return der_params
+
+    def dx_wrapper(self, params, x_data):
+        grouped_params = np.split(params, 3)
+        der_x = gs.gauss_dx_mult(x_data, *grouped_params)
+
+        return der_x
+
+    def inspect_data(self):
+        gaussian_pred = gs.multiple_gaussian(self.x_data, self.mu, self.sigma,
+                                             self.ampl)
+
+        fig, axis = plt.subplots()
+
+        axis.plot(self.x_data, gaussian_pred)
+        axis.plot(self.x_data, self.y_data, 'o', mfc='None')
+
+        axis.legend(('prediction with seed params', 'experimental data'))
+        axis.set_xlabel('$x$')
+        axis.set_ylabel('signal')
+
+        axis.spines['right'].set_visible(False)
+        axis.spines['top'].set_visible(False)
+
+        return fig, axis, gaussian_pred
+
+    # def estimate_params(self, optim_opt=None):
+    #     seed = self.concat_params()
+
+    #     paramest = ParameterEstimation(self.fun_wrapper, seed, self.x_data,
+    #                                    self.y_data,
+    #                                    df_dtheta=self.dparam_wrapper,
+    #                                    df_dy=self.dx_wrapper)
+
+    #     result = paramest.optimize_fn(optim_options=optim_opt)
+
+    #     optim_params = np.split(result[0], 3)
+
+    #     self.param_obj = paramest
+    #     self.optim_params = optim_params
+
+    #     return optim_params, result[1:], paramest
+
+    def plot_results(self, fig_size=None, plot_initial=False,
+                     plot_individual=False):
+
+        fig, axis = self.param_obj.plot_data_model(fig_size=fig_size,
+                                                   plot_initial=plot_initial)
+
+        axis.legend(('best fit', 'experimental data'))
+        axis.set_ylabel('signal')
+
+        axis.xaxis.set_minor_locator(AutoMinorLocator(2))
+        axis.yaxis.set_minor_locator(AutoMinorLocator(2))
+
+        if plot_individual:
+            gaussian_vals = gs.multiple_gaussian(
+                self.x_data, *self.optim_params, separated=True)
+
+            for row in gaussian_vals.T:
+                axis.plot(self.x_data, row, '--')
+                color = axis.lines[-1].get_color()
+
+                axis.fill_between(self.x_data, row.min(), row, fc=color,
+                                  alpha=0.2)
+
+        return fig, axis
+
+    def plot_deriv(self, which='both', plot_mu=False):
+        fig, axis = plt.subplots()
+
+        # fun = gs.multiple_gaussian(self.x_data, *self.optim_params)
+
+        if which == 'both':
+            first = gs.gauss_dx_mult(self.x_data, *self.optim_params)
+            second = gs.gauss_dxdx_mult(self.x_data, *self.optim_params)
+
+            axis.plot(self.x_data, first)
+            axis.set_ylabel('$\partial f / \partial x$')
+
+            axis_sec = axis.twinx()
+            axis_sec.plot(self.x_data, second, '--')
+            axis_sec.set_ylabel('$\partial^2 f / \partial x^2$')
+
+            fig.legend(('first', 'second'), bbox_to_anchor=(1, 1),
+                       bbox_transform=axis.transAxes)
+
+            axis.spines['top'].set_visible(False)
+            axis_sec.spines['top'].set_visible(False)
+
+        elif which == 'first':
+            first = gs.gauss_dx_mult(self.x_data, *self.optim_params)
+            axis.plot(self.x_data, first)
+            axis.set_ylabel('$\partial f / \partial x$')
+
+            axis.spines['right'].set_visible(False)
+            axis.spines['top'].set_visible(False)
+
+        elif which == 'second':
+            second = gs.gauss_dxdx_mult(self.x_data, *self.optim_params)
+            axis.plot(self.x_data, second)
+            axis.set_ylabel('$\partial^2 f / \partial x^2$')
+
+            axis.spines['right'].set_visible(False)
+            axis.spines['top'].set_visible(False)
+
+        axis.xaxis.set_minor_locator(AutoMinorLocator(2))
+        axis.yaxis.set_minor_locator(AutoMinorLocator(2))
+
+        axis.set_xlabel('$x$')
+
+        if plot_mu:
+            mu_opt = self.optim_params[0]
+
+            for mu in mu_opt:
+                axis.axvline(mu, ls='--', alpha=0.4)
+
+        return fig, axis
+
+
+class MultipleCurveResolution(ParameterEstimation):
+    def __init__(self, func, param_seed, time_data, y_spectra, mult_penalty=1,
+                 global_analysis=True,
+                 args_fun=None, kwargs_fun=None,
+                 optimize_flags=None,
+                 jac_fun=None, dx_finitediff=None,
+                 measured_ind=None, non_spectral_ind=None, weight_matrix=None,
+                 name_params=None, name_states=None):
+
+        super().__init__(func, param_seed, time_data, y_spectra, measured_ind,
+                         args_fun, kwargs_fun, optimize_flags, jac_fun,
+                         dx_finitediff, weight_matrix,
+                         name_params, name_states)
+
+        self.fit_spectra = True
+
+        y_spectral = []
+        y_data = []
+        for y in self.y_data:
+            if isinstance(y, dict):
+                if 'spectra' not in y:
+                    raise ValueError(
+                        "Data dictionary must have the 'spectra' key")
+
+                y_spectral.append(y)
+
+            elif isinstance(y, np.ndarray):
+                y_di = {'spectra': y}
+                y_spectral.append(y_di)
+
+        self.len_spectra = [data['spectra'].shape[0] for data in y_spectral]
+        self.size_spectra = [data['spectra'].size for data in y_spectral]
+
+        keys = list(set().union(*[di.keys() for di in y_spectral]))
+
+        y_concat = {}
+        for key in keys:
+            li = [di[key] for di in y_spectral if key in di]
+            y_concat[key] = np.vstack(li)
+
+        self.spectra_tot = y_concat['spectra']
+        self.y_concat = np.hstack(list(y_concat.values()))
+
+        self.global_analysis = global_analysis
+
+        if isinstance(measured_ind, (tuple, list, range)):
+            self.measured_ind = {'spectra': measured_ind}
+
+        self.has_non = False
+        if 'non_spectra' in self.measured_ind:
+            self.has_non = True
+
+        if weight_matrix is None:
+            size_sigma = y_spectral[0]['spectra'].shape[1]
+            size_sigma += len(self.measured_ind.get('non_spectra', []))
+
+            self.sigma_inv = np.eye(size_sigma)
+
+        self.projection_kwargs = {}
+        self.mult_penalty = mult_penalty
+
+    def get_sens_projection(self, c_target, c_plus, sens_states):
+        eye = np.eye(c_target.shape[0])
+        proj_orthogonal = eye - np.dot(c_target, c_plus)
+
+        if sens_states.shape[0] == sum(self.map_variable):
+            sens_pick = sens_states
+        else:
+            sens_pick = sens_states[self.map_variable]
+
+        first_term = proj_orthogonal @ sens_pick @ c_plus
+        second_term = first_term.transpose((0, 2, 1))
+        sens_an = (first_term + second_term) @ self.spectra_tot
+
+        return sens_an
+
+    def func_aux(self, params, x_vals, spectra, *args):
+        states = self.function(params, x_vals, *args)
+
+        _, epsilon, absorbance = mcr_spectra(
+            states[:, self.spectral_ind], spectra)
+
+        return absorbance.T.ravel()
+
+    def get_gradient(self, params, out_array=False):
+        raw_sens = []
+        if self.sens_second is None:
+            pick_p = np.where(self.map_variable)[0]
+
+            if out_array:
+                args = (True, False)  # out_array, update_self
+                jac_fun = numerical_jac_data
+            else:
+                args = (False, False)
+                jac_fun = numerical_jac
+
+            weighted_sens = jac_fun(self.get_objective, params, args=args,
+                                    dx=self.dx_fd, pick_x=pick_p)
+
+            # if self.opt_method == 'LM':
+
+            #     num_times_total, num_lambda = self.spectra_tot.shape
+            #     num_non_spectral = len(self.measured_ind.get('non_spectra', []))
+            #     num_cols = num_lambda + num_non_spectral
+
+            #     sens = raw_sens.reshape(-1, num_cols, num_times_total)
+            #     sens = np.transpose(sens, (0, 2, 1))
+
+            #     weighted_sens = sens @ self.sigma_inv  # TODOÑ I think this is not necessary
+            # else:
+            #     weighted_sens = raw_sens
+
+        else:
+            raw_sens = self.sens_second
+            sens_tot = np.concatenate(raw_sens, axis=1)  # (n_par x n_times x n_states)
+
+            sens_mcr = sens_tot[:, :, self.measured_ind['spectra']]
+
+            # Variable projection derivative: n_par x n_times x n_lambda
+            sens_spectra = self.get_sens_projection(sens_states=sens_mcr,
+                                                    **self.projection_kwargs)
+
+            n_par, n_times, n_lambda = sens_spectra.shape
+            if self.has_non:
+                sens_regular = sens_tot[:, :, self.measured_ind['non_spectra']]
+
+                all_sens = np.concatenate((sens_spectra, sens_regular), axis=2)
+
+                weighted_all = all_sens @ self.sigma_inv
+
+                weighted_sp = flatten_spectral_sens(weighted_all[:, :, :n_lambda])
+                weighted_reg = flatten_spectral_sens(weighted_all[:, :, n_lambda:])
+
+                weighted_sens = np.vstack((weighted_sp, weighted_reg))
+
+                # sens_regular = flatten_spectral_sens(sens_regular)
+
+                # sens = np.vstack([sens_spectra, sens_regular])
+            else:
+                sens = sens_spectra
+
+                weighted_sens = sens @ self.sigma_inv
+                weighted_sens = flatten_spectral_sens(weighted_sens)
+
+        if out_array:
+            return -weighted_sens.T
+        else:
+            return weighted_sens[0]
+
+    def get_global_analysis(self, params):
+        c_runs = []
+        states_non = []
+        sens_states = []
+
+        y_data_non = []
+        for ind in range(self.num_datasets):
+            result = self.function(params, self.x_model[ind],
+                                   reord_sens=False,
+                                   *self.args_fun[ind], **self.kwargs_fun[ind])
+
+            if isinstance(result, tuple):
+                states, sens_st = result
+                sens_states.append(sens_st)
+            else:
+                states = result
+
+            conc_target = states[:, self.measured_ind['spectra']]
+
+            if self.has_non:
+                non_spectra = states[:, self.measured_ind['non_spectra']]
+
+                y_non = self.y_data[ind]['non_spectra'].copy()
+                x_mask = self.x_masks[ind]['non_spectra']
+                if x_mask is not None:
+                    y_non[~x_mask] = non_spectra[~x_mask]
+
+                states_non.append(non_spectra)
+                y_data_non.append(y_non)
+
+            c_runs.append(conc_target)
+
+        conc_tot = np.vstack(c_runs)
+
+        if self.has_non:
+            states_non = np.vstack(states_non)
+            y_data_non = np.vstack(y_data_non)
+
+            resid_non = states_non - y_data_non
+
+        else:
+            resid_non = []
+
+        # MCR
+        conc_plus = np.linalg.pinv(conc_tot)
+        absorptivity_pure = np.dot(conc_plus, self.spectra_tot)
+
+        spectra_pred = np.dot(conc_tot, absorptivity_pure)
+
+        self.projection_kwargs = {'c_target': conc_tot, 'c_plus': conc_plus}
+
+        if len(sens_states) > 0:
+            self.sens_second = sens_states
+
+        residuals = self.spectra_tot - spectra_pred
+        if self.has_non:
+            residuals = np.hstack((residuals, resid_non))
+
+        weighted_resid = np.dot(residuals, self.sigma_inv)
+
+        trim_y = np.cumsum(self.len_spectra)[:-1]
+
+        y_runs = np.split(spectra_pred, trim_y, axis=0)
+        resid_runs = np.split(residuals, trim_y, axis=0)
+
+        weighted_resid = weighted_resid.T.ravel()
+
+        return y_runs, resid_runs, weighted_resid, absorptivity_pure
+
+    def get_local_analysis(self, params):
+        y_runs = []
+        resid_runs = []
+        sens_runs = []
+        c_runs = []
+        epsilon_mcr = []
+
+        weighted_resid = []
+
+        for ind in range(self.num_datasets):
+            result = self.function(params, self.x_fit[ind],
+                                   reorder=False,
+                                   *self.args_fun[ind], **self.kwargs_fun[ind])
+
+            if isinstance(result, tuple):
+                conc_prof, sens_states = result
+            else:
+                conc_prof = result
+                sens_states = None
+
+            conc_target = conc_prof[:, self.spectral_ind]
+
+            # MCR
+            conc_plus = np.linalg.pinv(conc_target)
+            absorptivity_pure = np.dot(conc_plus, self.spectra[ind])
+            spectra_pred = np.dot(conc_target, absorptivity_pure)
+
+            epsilon_mcr.append(absorptivity_pure)
+
+            if sens_states is None:
+                args_merged = [self.x_data[ind],
+                               self.args_fun[ind], self.spectra[ind]]
+
+                sens = numerical_jac_data(self.func_aux, params, args_merged,
+                                          dx=self.dx_fd)[:, self.map_variable]
+            else:
+                sens = self.get_sens_projection(conc_target, conc_plus,
+                                                sens_states, spectra_pred)
+
+            resid_run = spectra_pred - self.spectra[ind]
+            weighted_resid = np.dot(resid_run, self.sigma_inv)
+
+            y_runs.append(spectra_pred.T.ravel())
+            resid_runs.append(resid_run)
+            sens_runs.append(sens)
+
+        self.resid_runs = resid_runs
+        self.y_runs = y_runs
+        self.sens_runs = sens_runs
+
+        self.epsilon_mcr = epsilon_mcr
+
+        weighted_resid = [elem.T.ravel() for elem in weighted_resid]
+        weighted_resid = np.concatenate(weighted_resid)
+
+        return y_runs, weighted_resid, absorptivity_pure  # TODO: I didn't work on this method
+
+    def get_objective(self, params, out_array=False, update_self=True):
+
+        # if type(self.params_iter) is list:
+        #     self.params_iter.append(params)
+
+        # Reconstruct parameter set with fixed and non-fixed indexes
+        params = self.reconstruct_params(params)
+
+        if self.global_analysis:
+            out = self.get_global_analysis(params)
+
+        else:
+            out = self.get_local_analysis(params)
+
+        y_runs, resid, weighted_resid, molar_abs = out
+
+        if update_self:
+            if type(self.objfun_iter) is list:
+                objfun_val = np.linalg.norm(weighted_resid)**2
+                self.objfun_iter.append(objfun_val)
+
+            if type(self.params_iter) is list:
+                self.params_iter.append(params)
+
+            self.residuals = weighted_resid
+            self.y_runs = y_runs
+            self.epsilon_mcr = molar_abs
+            self.resid_runs = resid
+
+        # Return objective
+        if out_array:
+            return weighted_resid
+        else:
+            residual = 1/2 * np.dot(weighted_resid, weighted_resid)
+            penalty = self.mult_penalty*(np.maximum(-molar_abs, 0)**2).sum()
+            return residual + penalty
+
+
+if __name__ == '__main__':
+    import englezos_example as englezos
+
+    # Data
+    data = np.genfromtxt('../data/englezos_example.csv', delimiter=',',
+                         skip_header=1)
+    t_exp, c3_exp = data.T
+
+    init_conc = [60, 60, 0]
+    param_seed = [1e-5, 1e-5]
+#    param_seed = [0.4577e-5, 0.2797e-3]
+
+    reaction_matrix = np.array([-2, -1, 2])
+    species = ('$NO$', '$O_2$', '$NO_2$')
+
+    param_object = ParameterEstimation(
+        reaction_matrix, param_seed,
+        t_exp, c3_exp,
+        y_init=init_conc,
+        measured_ind=(-1,),
+        kinetic_model=englezos.bodenstein_linder,
+        df_dstates=englezos.jac_conc,
+        df_dtheta=englezos.jac_par,
+        names_species=species)
+
+    simulate = True
+
+    if simulate:
+        param_object.solve_model(init_conc, x_eval=t_exp, eval_sens=True)
+        param_object.plot_states()
+        fig_sens, axes_sens = param_object.plot_sens(fig_size=(5, 2))
+
+        sens_total = param_object.reorder_sens()
+        U, sing_vals, V = svd(sens_total)
+        cond_number = max(sing_vals) / min(sing_vals)
+
+        labels = list('ab')
+        for ax, lab in zip(axes_sens, labels):
+            ax.text(0.05, 0.9, lab, transform=ax.transAxes)
+
+        fig_sens.savefig('../img/sens_englezos.pdf', bbox_inches='tight')
+
+    else:
+        optim_options = {'max_iter': 150, 'full_output': True, 'tau': 1e-2}
+
+        params_optim, covar, info = param_object.optimize_fn(
+            optim_options=optim_options)
+        param_object.plot_data_model()