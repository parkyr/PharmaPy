--- conflicted
+++ resolved
@@ -1,252 +1,248 @@
-#!/usr/bin/env python3
-# -*- coding: utf-8 -*-
-"""
-Created on Tue Apr 14 22:06:49 2020
-
-@author: casas100
-"""
-
-import numpy as np
-import matplotlib.pyplot as plt
-from scipy.interpolate import CubicSpline
-
-
-class NewtonInterpolation:
-    def __init__(self, x_data, y_data):
-
-        self.x_data = x_data
-        self.y_data = y_data
-
-        self.coeff = self.__getCoefficients()
-
-    def __getCoefficients(self):
-        """
-        x: list or np array contanining x data points
-        y: list or np array contanining y data points
-        """
-
-        n = len(self.x_data)
-        x = self.x_data
-
-        a = np.copy(self.y_data)
-
-        if a.ndim == 1:
-            for k in range(1, n):
-                a[k:n] = (a[k:n] - a[k - 1]) / (x[k:n] - x[k - 1])
-
-        else:
-            for k in range(1, n):
-                coeff = (a[k:n] - a[k - 1]).T / (x[k:n] - x[k - 1])
-                a[k:n] = coeff.T
-
-        return a
-
-    def evalPolynomial(self, x):
-        """
-        x_data: data points at x
-        y_data: data points at y
-        x: evaluation point(s)
-        """
-
-        a = self.coeff
-        n = len(self.x_data) - 1  # Degree of polynomial
-        p = a[n]
-
-        if isinstance(x, float) or isinstance(x, int):
-            x_eval = x
-        elif a.ndim == 1:
-            x_eval = x
-        else:
-            x_eval = x[..., np.newaxis]
-
-        for k in range(1, n + 1):
-            p = a[n - k] + (x_eval - self.x_data[n - k])*p
-
-        return p
-
-
-class SplineInterpolation:
-    def __init__(self, x_data, y_data):
-           
-        self.Spline = CubicSpline(x_data, y_data)
-        
-    def evalSpline(self, x):
-        
-        y_interp = self.Spline(x)
-        
-        return y_interp
-<<<<<<< HEAD
-
-
-class PiecewiseLagrange:
-
-    def __init__(self, time_final, y_vals, order=2, time_k=None, time_zero=0):
-        """ Create a piecewise Lagrange interpolation object
-
-        Parameters
-        ----------
-        time_final : float
-            final time
-        y_vals : numpy array
-            2D array with dimensions num_intervals x order. Each row contains
-            the values of the function at the collocation point within a given
-            finite element
-        order : int
-            order of the Lagrange polynomial (1 for piecewise constant,
-            2 for linear...)
-        time_k : array-like (optional)
-            If None, the time horizon is divided in num_intervals equally
-            spaced intervals. Otherwise, time_k represents the limits of the
-            finite elements.
-        time_zero : float (optional)
-            initial time (default is zero)
-
-
-        The interpolation algorithm is based on the work of Vassiliadis et al
-        (Ind. Eng. Chem. Res., 1994, 33, 2111-2122)
-
-        """
-
-        y_vals = np.atleast_1d(y_vals)
-
-        if y_vals.ndim == 1:
-            y_vals = y_vals.reshape(-1, 1)
-
-        if time_k is None:
-            num_interv = len(y_vals)
-            time_k = np.linspace(time_zero, time_final, num_interv + 1)
-        else:
-            num_interv = len(time_k) - 1
-            time_k = np.asarray(time_k)
-
-            if len(y_vals) != num_interv:
-                raise ValueError("The number of rows in 'y_vals' must match "
-                                 "the number of intervals given by the length "
-                                 "of 'time_k'")
-
-        delta_t = np.diff(time_k)
-        if (delta_t < 0).any():
-            raise ValueError("Values in 'time_k' must be strictly increasing.")
-        equal = np.isclose(delta_t[1:], delta_t[:-1]).all()
-        self.equal_dt = equal
-
-        self.time_k = time_k
-
-        if equal:
-            self.dt = delta_t[0]
-        else:
-            self.dt = delta_t
-
-        self.order = order
-
-        self.num_interv = num_interv
-        self.y_vals = y_vals
-
-    def evaluate_poly(self, time_eval):
-        time_eval = np.atleast_1d(time_eval)
-        time_k = self.time_k
-
-        if self.equal_dt:
-            k = np.ceil((time_eval - time_k[0]) / self.dt).astype(int)
-            k = np.maximum(1, k)
-        else:
-            k = np.searchsorted(self.time_k, time_eval, side='right')
-            k = np.minimum(self.num_interv, k)
-
-        # ---------- Time normalization
-        tau_k = (time_eval - time_k[k - 1]) / (time_k[k] - time_k[k - 1])
-        tau_k = tau_k[..., np.newaxis]
-
-        # ---------- Build Lagrange polynomials
-        # Intermediate collocation points
-        colloc = np.linspace(0, 1, self.order)
-
-        # Lagrange polynomials for k = 1, ..., K (all intervals)
-        poly = np.zeros((len(time_eval), self.order))
-
-        i_set = np.arange(self.order)
-
-        for i in i_set:
-            i_pr = np.setdiff1d(i_set, i)  # i prime
-            poly_indiv = (tau_k - colloc[i_pr]) / (colloc[i] - colloc[i_pr])
-
-            poly[:, i] = poly_indiv.prod(axis=1)
-
-        u_time = np.zeros_like(time_eval)
-
-        for ind in np.unique(k):
-            row_map = k == ind
-            poly_k = poly[row_map]
-            u_time[row_map] = np.dot(poly_k, self.y_vals[ind - 1]).flatten()
-
-        if len(u_time) == 1:
-            u_time = u_time[0]
-
-        return u_time
-
-
-=======
-    
->>>>>>> 073c8eb0
-if __name__ == '__main__':
-    from scipy.interpolate import interp1d
-
-    case = 2
-
-    if case == 1:
-
-        x_discr = np.arange(0, 5)
-        y_discr = np.sin(x_discr)
-
-        x_interp = [0.5]
-        interp = NewtonInterpolation(x_discr, y_discr)
-        y_interp = interp.evalPolynomial(x_interp)
-
-        plots = False
-
-        if plots:
-            x_c = np.linspace(0, 5)
-            y_c = np.sin(x_c)
-
-            plt.plot(x_discr, y_discr, 'o', mfc='None')
-            plt.plot(x_c, y_c)
-
-            plt.plot(x_interp, interp, 's', mfc='None')
-
-    elif case == 2:  # Saturation example
-        sat = np.array(
-            [0.2322061, 0.24866445, 0.25621458, 0.26201002, 0.26689287,
-             0.27117952, 0.27503542, 0.27856042, 0.28181078, 0.28464856])
-        sat_two = 1.2 * sat + 0.05
-
-        sat = np.column_stack((sat, sat_two))
-        num_nodes = len(sat)
-        step_grid = 0.06 / num_nodes
-        z_sat = np.linspace(step_grid/2, 0.06 - step_grid/2, num_nodes)
-
-        z_bounds = z_sat[[0, -1]]
-        num_interp = 15
-        nodes_interp = np.linspace(*z_bounds, num_interp)
-
-        nodes_cont = np.linspace(*z_bounds, 100)
-
-        scipy = False
-        if scipy:
-            sat_input_fit = interp1d(z_sat, sat)
-            sat_interp_scipy = sat_input_fit(nodes_interp)
-            sat_interp = sat_interp_scipy
-            sat_cont = sat_input_fit(nodes_cont)
-        else:
-            interp = NewtonInterpolation(z_sat, sat)
-            sat_interp_pharmapy = interp.evalPolynomial(nodes_interp)
-            sat_interp = sat_interp_pharmapy
-
-            sat_cont = interp.evalPolynomial(nodes_cont)
-
-        plot = True
-        if plot:
-            fig, axis = plt.subplots()
-            axis.plot(z_sat, sat, 'o', mfc='None')
-            axis.plot(nodes_interp, sat_interp, 's', mfc='None')
-            axis.plot(nodes_cont, sat_cont)
-            axis.legend(('data', 'model'))
+#!/usr/bin/env python3
+# -*- coding: utf-8 -*-
+"""
+Created on Tue Apr 14 22:06:49 2020
+
+@author: casas100
+"""
+
+import numpy as np
+import matplotlib.pyplot as plt
+from scipy.interpolate import CubicSpline
+
+
+class NewtonInterpolation:
+    def __init__(self, x_data, y_data):
+
+        self.x_data = x_data
+        self.y_data = y_data
+
+        self.coeff = self.__getCoefficients()
+
+    def __getCoefficients(self):
+        """
+        x: list or np array contanining x data points
+        y: list or np array contanining y data points
+        """
+
+        n = len(self.x_data)
+        x = self.x_data
+
+        a = np.copy(self.y_data)
+
+        if a.ndim == 1:
+            for k in range(1, n):
+                a[k:n] = (a[k:n] - a[k - 1]) / (x[k:n] - x[k - 1])
+
+        else:
+            for k in range(1, n):
+                coeff = (a[k:n] - a[k - 1]).T / (x[k:n] - x[k - 1])
+                a[k:n] = coeff.T
+
+        return a
+
+    def evalPolynomial(self, x):
+        """
+        x_data: data points at x
+        y_data: data points at y
+        x: evaluation point(s)
+        """
+
+        a = self.coeff
+        n = len(self.x_data) - 1  # Degree of polynomial
+        p = a[n]
+
+        if isinstance(x, float) or isinstance(x, int):
+            x_eval = x
+        elif a.ndim == 1:
+            x_eval = x
+        else:
+            x_eval = x[..., np.newaxis]
+
+        for k in range(1, n + 1):
+            p = a[n - k] + (x_eval - self.x_data[n - k])*p
+
+        return p
+
+
+class SplineInterpolation:
+    def __init__(self, x_data, y_data):
+
+        self.Spline = CubicSpline(x_data, y_data)
+
+    def evalSpline(self, x):
+
+        y_interp = self.Spline(x)
+
+        return y_interp
+
+
+class PiecewiseLagrange:
+
+    def __init__(self, time_final, y_vals, order=2, time_k=None, time_zero=0):
+        """ Create a piecewise Lagrange interpolation object
+
+        Parameters
+        ----------
+        time_final : float
+            final time
+        y_vals : numpy array
+            2D array with dimensions num_intervals x order. Each row contains
+            the values of the function at the collocation point within a given
+            finite element
+        order : int
+            order of the Lagrange polynomial (1 for piecewise constant,
+            2 for linear...)
+        time_k : array-like (optional)
+            If None, the time horizon is divided in num_intervals equally
+            spaced intervals. Otherwise, time_k represents the limits of the
+            finite elements.
+        time_zero : float (optional)
+            initial time (default is zero)
+
+
+        The interpolation algorithm is based on the work of Vassiliadis et al
+        (Ind. Eng. Chem. Res., 1994, 33, 2111-2122)
+
+        """
+
+        y_vals = np.atleast_1d(y_vals)
+
+        if y_vals.ndim == 1:
+            y_vals = y_vals.reshape(-1, 1)
+
+        if time_k is None:
+            num_interv = len(y_vals)
+            time_k = np.linspace(time_zero, time_final, num_interv + 1)
+        else:
+            num_interv = len(time_k) - 1
+            time_k = np.asarray(time_k)
+
+            if len(y_vals) != num_interv:
+                raise ValueError("The number of rows in 'y_vals' must match "
+                                 "the number of intervals given by the length "
+                                 "of 'time_k'")
+
+        delta_t = np.diff(time_k)
+        if (delta_t < 0).any():
+            raise ValueError("Values in 'time_k' must be strictly increasing.")
+        equal = np.isclose(delta_t[1:], delta_t[:-1]).all()
+        self.equal_dt = equal
+
+        self.time_k = time_k
+
+        if equal:
+            self.dt = delta_t[0]
+        else:
+            self.dt = delta_t
+
+        self.order = order
+
+        self.num_interv = num_interv
+        self.y_vals = y_vals
+
+    def evaluate_poly(self, time_eval):
+        time_eval = np.atleast_1d(time_eval)
+        time_k = self.time_k
+
+        if self.equal_dt:
+            k = np.ceil((time_eval - time_k[0]) / self.dt).astype(int)
+            k = np.maximum(1, k)
+        else:
+            k = np.searchsorted(self.time_k, time_eval, side='right')
+            k = np.minimum(self.num_interv, k)
+
+        # ---------- Time normalization
+        tau_k = (time_eval - time_k[k - 1]) / (time_k[k] - time_k[k - 1])
+        tau_k = tau_k[..., np.newaxis]
+
+        # ---------- Build Lagrange polynomials
+        # Intermediate collocation points
+        colloc = np.linspace(0, 1, self.order)
+
+        # Lagrange polynomials for k = 1, ..., K (all intervals)
+        poly = np.zeros((len(time_eval), self.order))
+
+        i_set = np.arange(self.order)
+
+        for i in i_set:
+            i_pr = np.setdiff1d(i_set, i)  # i prime
+            poly_indiv = (tau_k - colloc[i_pr]) / (colloc[i] - colloc[i_pr])
+
+            poly[:, i] = poly_indiv.prod(axis=1)
+
+        u_time = np.zeros_like(time_eval)
+
+        for ind in np.unique(k):
+            row_map = k == ind
+            poly_k = poly[row_map]
+            u_time[row_map] = np.dot(poly_k, self.y_vals[ind - 1]).flatten()
+
+        if len(u_time) == 1:
+            u_time = u_time[0]
+
+        return u_time
+
+
+if __name__ == '__main__':
+    from scipy.interpolate import interp1d
+
+    case = 2
+
+    if case == 1:
+
+        x_discr = np.arange(0, 5)
+        y_discr = np.sin(x_discr)
+
+        x_interp = [0.5]
+        interp = NewtonInterpolation(x_discr, y_discr)
+        y_interp = interp.evalPolynomial(x_interp)
+
+        plots = False
+
+        if plots:
+            x_c = np.linspace(0, 5)
+            y_c = np.sin(x_c)
+
+            plt.plot(x_discr, y_discr, 'o', mfc='None')
+            plt.plot(x_c, y_c)
+
+            plt.plot(x_interp, interp, 's', mfc='None')
+
+    elif case == 2:  # Saturation example
+        sat = np.array(
+            [0.2322061, 0.24866445, 0.25621458, 0.26201002, 0.26689287,
+             0.27117952, 0.27503542, 0.27856042, 0.28181078, 0.28464856])
+        sat_two = 1.2 * sat + 0.05
+
+        sat = np.column_stack((sat, sat_two))
+        num_nodes = len(sat)
+        step_grid = 0.06 / num_nodes
+        z_sat = np.linspace(step_grid/2, 0.06 - step_grid/2, num_nodes)
+
+        z_bounds = z_sat[[0, -1]]
+        num_interp = 15
+        nodes_interp = np.linspace(*z_bounds, num_interp)
+
+        nodes_cont = np.linspace(*z_bounds, 100)
+
+        scipy = False
+        if scipy:
+            sat_input_fit = interp1d(z_sat, sat)
+            sat_interp_scipy = sat_input_fit(nodes_interp)
+            sat_interp = sat_interp_scipy
+            sat_cont = sat_input_fit(nodes_cont)
+        else:
+            interp = NewtonInterpolation(z_sat, sat)
+            sat_interp_pharmapy = interp.evalPolynomial(nodes_interp)
+            sat_interp = sat_interp_pharmapy
+
+            sat_cont = interp.evalPolynomial(nodes_cont)
+
+        plot = True
+        if plot:
+            fig, axis = plt.subplots()
+            axis.plot(z_sat, sat, 'o', mfc='None')
+            axis.plot(nodes_interp, sat_interp, 's', mfc='None')
+            axis.plot(nodes_cont, sat_cont)
+            axis.legend(('data', 'model'))